--- conflicted
+++ resolved
@@ -193,7 +193,7 @@
     return new BM25DocScorer(bm25stats, context.reader().getNormValues(bm25stats.field));
   }
   
-  public class BM25DocScorer extends SimScorer {
+  private class BM25DocScorer extends SimScorer {
     private final BM25Stats stats;
     private final float weightValue; // boost * idf * (k1 + 1)
     private final NumericDocValues norms;
@@ -233,16 +233,6 @@
       return Explanation.match(stats.weight * tfExpl.getValue(),
           "score(doc="+doc+",freq="+freq.getValue()+"), product of:", subs);
     }
-<<<<<<< HEAD
-
-    public float score(float freq, float norm) throws IOException {
-      return weightValue * freq / (freq + norm);
-    }
-
-    @Override
-    public float computeSlopFactor(int distance) {
-      return sloppyFreq(distance);
-=======
     
     private Explanation explainTF(int doc, Explanation freq) throws IOException {
       List<Explanation> subs = new ArrayList<>();
@@ -270,7 +260,6 @@
             (float) (freq.getValue() / (freq.getValue() + (double) normValue)),
             "tf, computed as freq / (freq + k1 * (1 - b + b * dl / avgdl)) from:", subs);
       }
->>>>>>> e8dfccca
     }
 
   }
@@ -302,29 +291,6 @@
       this.weight = (k1 + 1) * boost * idf.getValue();
     }
 
-<<<<<<< HEAD
-  }
-
-  public final BM25DocScorer instantiateSimilarityScorer(SimWeight stats, NumericDocValues norms) throws IOException {
-    return new BM25DocScorer((BM25Stats)stats, norms);
-  }
-
-  private Explanation explainTFNorm(int doc, Explanation freq, BM25Stats stats, NumericDocValues norms) throws IOException {
-    List<Explanation> subs = new ArrayList<>();
-    subs.add(freq);
-    subs.add(Explanation.match(k1, "parameter k1"));
-    if (norms == null) {
-      subs.add(Explanation.match(0, "parameter b (norms omitted for field)"));
-      return Explanation.match(
-          (freq.getValue() * (k1 + 1)) / (freq.getValue() + k1),
-          "tfNorm, computed as (freq * (k1 + 1)) / (freq + k1) from:", subs);
-    } else {
-      byte norm;
-      if (norms.advanceExact(doc)) {
-        norm = (byte) norms.longValue();
-      } else {
-        norm = 0;
-=======
     private List<Explanation> explain() {
       List<Explanation> subs = new ArrayList<>();
       // scale factor
@@ -332,7 +298,6 @@
       // query boost
       if (boost != 1.0f) {
         subs.add(Explanation.match(boost, "boost"));
->>>>>>> e8dfccca
       }
       // idf
       subs.add(idf);
