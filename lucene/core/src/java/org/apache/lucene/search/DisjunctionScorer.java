--- conflicted
+++ resolved
@@ -20,6 +20,7 @@
 import java.io.IOException;
 import java.util.ArrayList;
 import java.util.Collection;
+import java.util.Locale;
 
 /**
  * Base class for Scorers that score disjunctions.
@@ -35,12 +36,8 @@
   protected DisjunctionScorer(Weight weight, Scorer subScorers[]) {
     super(weight);
     this.subScorers = subScorers;
-<<<<<<< HEAD
-    this.numScorers = numScorers;
+    this.numScorers = subScorers.length;
     this.posQueue = new PositionQueue(subScorers);
-=======
-    this.numScorers = subScorers.length;
->>>>>>> 9c47892d
     heapify();
   }
   
@@ -116,9 +113,11 @@
   }
 
   @Override
-<<<<<<< HEAD
   public int nextPosition() throws IOException {
-    return posQueue.nextPosition();
+    //System.out.println("Advancing " + this.toString());
+    int pos = posQueue.nextPosition();
+    //System.out.println(this);
+    return pos;
   }
 
   @Override
@@ -140,7 +139,19 @@
   public int endOffset() throws IOException {
     return posQueue.endOffset();
   }
-=======
+
+  @Override
+  public String toString() {
+    try {
+      return String.format(Locale.ROOT, "DisjScorer[%s] %d(%d)->%d(%d)", weight.toString(),
+                            posQueue.startPosition(),
+                            posQueue.startOffset(), posQueue.endPosition(), posQueue.endOffset());
+    } catch (IOException e) {
+      throw new RuntimeException(e);
+    }
+  }
+
+  @Override
   public long cost() {
     long sum = 0;
     for (int i = 0; i < numScorers; i++) {
@@ -203,5 +214,5 @@
    */
   // TODO: make this less horrible
   protected abstract void afterNext() throws IOException;
->>>>>>> 9c47892d
+
 }