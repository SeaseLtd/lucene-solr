/*
 * Licensed to the Apache Software Foundation (ASF) under one or more
 * contributor license agreements.  See the NOTICE file distributed with
 * this work for additional information regarding copyright ownership.
 * The ASF licenses this file to You under the Apache License, Version 2.0
 * (the "License"); you may not use this file except in compliance with
 * the License.  You may obtain a copy of the License at
 *
 *     http://www.apache.org/licenses/LICENSE-2.0
 *
 * Unless required by applicable law or agreed to in writing, software
 * distributed under the License is distributed on an "AS IS" BASIS,
 * WITHOUT WARRANTIES OR CONDITIONS OF ANY KIND, either express or implied.
 * See the License for the specific language governing permissions and
 * limitations under the License.
 */
package org.apache.solr.core;
import java.io.File;
import java.io.IOException;
import java.lang.invoke.MethodHandles;
import java.nio.file.AtomicMoveNotSupportedException;
import java.nio.file.FileSystems;
import java.nio.file.Files;
import java.nio.file.Path;
import java.nio.file.StandardCopyOption;
import java.util.Locale;

import org.apache.commons.io.FileUtils;
import org.apache.lucene.store.Directory;
import org.apache.lucene.store.FSDirectory;
import org.apache.lucene.store.IOContext;
import org.apache.lucene.store.LockFactory;
import org.apache.lucene.store.NativeFSLockFactory;
import org.apache.lucene.store.NoLockFactory;
import org.apache.lucene.store.SimpleFSLockFactory;
import org.apache.lucene.store.SingleInstanceLockFactory;
import org.apache.solr.common.SolrException;
import org.slf4j.Logger;
import org.slf4j.LoggerFactory;

/**
 * Directory provider which mimics original Solr 
 * {@link org.apache.lucene.store.FSDirectory} based behavior.
 * 
 * File based DirectoryFactory implementations generally extend
 * this class.
 * 
 */
public class StandardDirectoryFactory extends CachingDirectoryFactory {

  private static final Logger log = LoggerFactory.getLogger(MethodHandles.lookup().lookupClass());

  @Override
  protected Directory create(String path, LockFactory lockFactory, DirContext dirContext) throws IOException {
    // we pass NoLockFactory, because the real lock factory is set later by injectLockFactory:
    return FSDirectory.open(new File(path).toPath(), lockFactory);
  }
  
  @Override
  protected LockFactory createLockFactory(String rawLockType) throws IOException {
    if (null == rawLockType) {
      rawLockType = DirectoryFactory.LOCK_TYPE_NATIVE;
      log.warn("No lockType configured, assuming '"+rawLockType+"'.");
    }
    final String lockType = rawLockType.toLowerCase(Locale.ROOT).trim();
    switch (lockType) {
      case DirectoryFactory.LOCK_TYPE_SIMPLE:
        return SimpleFSLockFactory.INSTANCE;
      case DirectoryFactory.LOCK_TYPE_NATIVE:
        return NativeFSLockFactory.INSTANCE;
      case DirectoryFactory.LOCK_TYPE_SINGLE:
        return new SingleInstanceLockFactory();
      case DirectoryFactory.LOCK_TYPE_NONE:
        return NoLockFactory.INSTANCE;
      default:
        throw new SolrException(SolrException.ErrorCode.SERVER_ERROR,
            "Unrecognized lockType: " + rawLockType);
    }
  }
  
  @Override
  public String normalize(String path) throws IOException {
    String cpath = new File(path).getCanonicalPath();
    
    return super.normalize(cpath);
  }
  
  @Override
  public boolean exists(String path) throws IOException {
    // we go by the persistent storage ... 
    File dirFile = new File(path);
    return dirFile.canRead() && dirFile.list().length > 0;
  }
  
  public boolean isPersistent() {
    return true;
  }
  
  @Override
  public boolean isAbsolute(String path) {
    // back compat
    return new File(path).isAbsolute();
  }
  
  @Override
  protected void removeDirectory(CacheValue cacheValue) throws IOException {
    File dirFile = new File(cacheValue.path);
    FileUtils.deleteDirectory(dirFile);
  }
  
  /**
   * Override for more efficient moves.
   * 
   * Intended for use with replication - use
   * carefully - some Directory wrappers will
   * cache files for example.
   * 
   * You should first {@link Directory#sync(java.util.Collection)} any file that will be 
   * moved or avoid cached files through settings.
   * 
   * @throws IOException
   *           If there is a low-level I/O error.
   */
  @Override
  public void move(Directory fromDir, Directory toDir, String fileName, IOContext ioContext)
      throws IOException {
    
    Directory baseFromDir = getBaseDir(fromDir);
    Directory baseToDir = getBaseDir(toDir);
    
    if (baseFromDir instanceof FSDirectory && baseToDir instanceof FSDirectory) {
  
      Path path1 = ((FSDirectory) baseFromDir).getDirectory().toAbsolutePath();
      Path path2 = ((FSDirectory) baseFromDir).getDirectory().toAbsolutePath();
      
      try {
        Files.move(path1.resolve(fileName), path2.resolve(fileName), StandardCopyOption.ATOMIC_MOVE);
      } catch (AtomicMoveNotSupportedException e) {
        Files.move(path1.resolve(fileName), path2.resolve(fileName));
      }
    }

    super.move(fromDir, toDir, fileName, ioContext);
  }
<<<<<<< HEAD

  // special hack to work with NRTCachingDirectory and MetricsDirectory
  private Directory getBaseDir(Directory dir) {
    if (dir instanceof MetricsDirectoryFactory.MetricsDirectory) {
      dir = ((MetricsDirectoryFactory.MetricsDirectory)dir).getDelegate();
    }
    Directory baseDir;
    if (dir instanceof NRTCachingDirectory) {
      baseDir = ((NRTCachingDirectory)dir).getDelegate();
=======
  
  // perform an atomic rename if possible
  public void renameWithOverwrite(Directory dir, String fileName, String toName) throws IOException {
    Directory baseDir = getBaseDir(dir);
    if (baseDir instanceof FSDirectory) {
      Path path = ((FSDirectory) baseDir).getDirectory().toAbsolutePath();
      try {
        Files.move(path.resolve(fileName),
            path.resolve(toName), StandardCopyOption.ATOMIC_MOVE,
            StandardCopyOption.REPLACE_EXISTING);
      } catch (AtomicMoveNotSupportedException e) {
        Files.move(FileSystems.getDefault().getPath(path.toString(), fileName),
            FileSystems.getDefault().getPath(path.toString(), toName), StandardCopyOption.REPLACE_EXISTING);
      }
>>>>>>> 3f24fd81
    } else {
      super.renameWithOverwrite(dir, fileName, toName);
    }
  }

}<|MERGE_RESOLUTION|>--- conflicted
+++ resolved
@@ -142,18 +142,7 @@
 
     super.move(fromDir, toDir, fileName, ioContext);
   }
-<<<<<<< HEAD
 
-  // special hack to work with NRTCachingDirectory and MetricsDirectory
-  private Directory getBaseDir(Directory dir) {
-    if (dir instanceof MetricsDirectoryFactory.MetricsDirectory) {
-      dir = ((MetricsDirectoryFactory.MetricsDirectory)dir).getDelegate();
-    }
-    Directory baseDir;
-    if (dir instanceof NRTCachingDirectory) {
-      baseDir = ((NRTCachingDirectory)dir).getDelegate();
-=======
-  
   // perform an atomic rename if possible
   public void renameWithOverwrite(Directory dir, String fileName, String toName) throws IOException {
     Directory baseDir = getBaseDir(dir);
@@ -167,7 +156,6 @@
         Files.move(FileSystems.getDefault().getPath(path.toString(), fileName),
             FileSystems.getDefault().getPath(path.toString(), toName), StandardCopyOption.REPLACE_EXISTING);
       }
->>>>>>> 3f24fd81
     } else {
       super.renameWithOverwrite(dir, fileName, toName);
     }
