--- conflicted
+++ resolved
@@ -870,14 +870,11 @@
 
     checkVersionFieldExistsInSchema(schema, coreDescriptor);
 
-<<<<<<< HEAD
-=======
     // Initialize the metrics manager
     this.coreMetricManager = initCoreMetricManager(config);
 
     SolrMetricManager metricManager = this.coreDescriptor.getCoreContainer().getMetricManager();
 
->>>>>>> aed34a40
     // initialize searcher-related metrics
     newSearcherCounter = metricManager.counter(coreMetricManager.getRegistryName(), "newSearcher");
     newSearcherTimer = metricManager.timer(coreMetricManager.getRegistryName(), "newSearcherTime");
