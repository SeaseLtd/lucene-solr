--- conflicted
+++ resolved
@@ -21,17 +21,12 @@
 import java.util.Collections;
 import java.util.EnumSet;
 import java.util.HashMap;
-import java.util.Iterator;
-import java.util.LinkedList;
 import java.util.List;
 import java.util.Map;
 import java.util.stream.Collectors;
 
 import org.apache.lucene.analysis.Analyzer;
-import org.apache.lucene.analysis.payloads.PayloadHelper;
 import org.apache.lucene.analysis.reverse.ReverseStringFilter;
-import org.apache.lucene.analysis.tokenattributes.PayloadAttributeImpl;
-import org.apache.lucene.analysis.tokenattributes.TermToBytesRefAttribute;
 import org.apache.lucene.analysis.util.TokenFilterFactory;
 import org.apache.lucene.index.Term;
 import org.apache.lucene.search.AutomatonQuery;
@@ -49,12 +44,7 @@
 import org.apache.lucene.search.Query;
 import org.apache.lucene.search.QueryVisitor;
 import org.apache.lucene.search.RegexpQuery;
-import org.apache.lucene.search.SynonymQuery;
-import org.apache.lucene.search.TermQuery;
 import org.apache.lucene.search.WildcardQuery;
-import org.apache.lucene.search.spans.SpanBoostQuery;
-import org.apache.lucene.search.spans.SpanQuery;
-import org.apache.lucene.util.AttributeSource;
 import org.apache.lucene.util.BytesRef;
 import org.apache.lucene.util.QueryBuilder;
 import org.apache.lucene.util.automaton.Automata;
@@ -94,7 +84,6 @@
   static final int MOD_REQ     = 11;
 
   protected SynonymQueryStyle synonymQueryStyle = AS_SAME_TERM;
-  protected boolean synonymsBoostByPayload = false;
 
   /**
    *  Query strategy when analyzed query terms overlap the same position (ie synonyms)
@@ -397,10 +386,7 @@
    * Gets how overlapping query terms should be scored
    */
   public SynonymQueryStyle getSynonymQueryStyle() {return this.synonymQueryStyle;}
-  
-  public void setSynonymsBoostByPayload(boolean synonymsBoostByPayload) {
-    this.synonymsBoostByPayload = synonymsBoostByPayload;
-  }
+
 
   /**
    * Set to <code>true</code> to allow leading wildcard characters.
@@ -533,17 +519,14 @@
 
   protected Query newFieldQuery(Analyzer analyzer, String field, String queryText,
                                 boolean quoted, boolean fieldAutoGenPhraseQueries, boolean fieldEnableGraphQueries,
-                                boolean synonymsBoostByPayload,
                                 SynonymQueryStyle synonymQueryStyle)
       throws SyntaxError {
     BooleanClause.Occur occur = operator == Operator.AND ? BooleanClause.Occur.MUST : BooleanClause.Occur.SHOULD;
     setEnableGraphQueries(fieldEnableGraphQueries);
-    setSynonymsBoostByPayload(synonymsBoostByPayload);
     setSynonymQueryStyle(synonymQueryStyle);
     Query query = createFieldQuery(analyzer, occur, field, queryText,
         quoted || fieldAutoGenPhraseQueries || autoGeneratePhraseQueries, phraseSlop);
     setEnableGraphQueries(true); // reset back to default
-    setSynonymsBoostByPayload(false); // reset back to default
     setSynonymQueryStyle(AS_SAME_TERM);
     return query;
   }
@@ -617,55 +600,7 @@
     return query;
   }
 
-  private Query buildBooleanQuery(List<Query> sidePathsQueries) {
-    BooleanQuery.Builder builder = new BooleanQuery.Builder();
-    for (Query sidePath : sidePathsQueries) {
-      builder.add(sidePath, BooleanClause.Occur.SHOULD);
-    }
-    return builder.build();
-  }
-
   @Override
-  protected Query newTermQuery(String field, AttributeSource attribute) {
-    Query termQuery = super.newTermQuery(field,attribute);
-    return getBoostedQueryByPayload(new AttributeSource[]{attribute}, termQuery);
-  }
-
-  @Override
-  protected Query newPhraseQuery(String field, AttributeSource[] attributes, int slop) {
-    Query phraseQuery = super.newPhraseQuery(field,attributes,slop);
-    return getBoostedQueryByPayload(attributes, phraseQuery);
-  }
-
-  @Override
-  protected SpanQuery newSpanQuery(String field, AttributeSource[] attributes) {
-    SpanQuery spanQuery = super.newSpanQuery(field,attributes);
-    return getBoostedQueryByPayload(attributes, spanQuery);
-  }
-
-  @Override
-<<<<<<< HEAD
-  protected Query newSynonymQuery(String field, AttributeSource[] attributes) {
-    switch (synonymQueryStyle) {
-      case PICK_BEST: {
-        List<Query> synonymQueries = getSynonymQueries(field, attributes);
-        return new DisjunctionMaxQuery(synonymQueries, 0.0f);
-      }
-      case AS_DISTINCT_TERMS: {
-        List<Query> synonymQueries = getSynonymQueries(field, attributes);
-        return buildBooleanQuery(synonymQueries);
-      }
-      case AS_SAME_TERM:{
-        SynonymQuery.Builder builder = new SynonymQuery.Builder(field);
-        for (int i = 0; i < attributes.length; i++) {
-          TermToBytesRefAttribute termAttribute = attributes[i].getAttribute(TermToBytesRefAttribute.class);
-          float payloadBoost = getDecodedPayload(attributes[i]);
-          if (isAcceptableBoost(payloadBoost)) {
-            builder.addTerm(new Term(field, termAttribute.getBytesRef()), payloadBoost);
-          } else {
-            builder.addTerm(new Term(field, termAttribute.getBytesRef()));
-          }
-=======
   protected Query newSynonymQuery(TermAndBoost[] terms) {
     switch (synonymQueryStyle) {
       case PICK_BEST:
@@ -679,85 +614,13 @@
         BooleanQuery.Builder builder = new BooleanQuery.Builder();
         for (TermAndBoost term : terms) {
           builder.add(newTermQuery(term.term, term.boost), BooleanClause.Occur.SHOULD);
->>>>>>> 8f349f0e
         }
         return builder.build();
-      }
+      case AS_SAME_TERM:
+        return super.newSynonymQuery(terms);
       default:
         throw new AssertionError("unrecognized synonymQueryStyle passed when creating newSynonymQuery");
     }
-  }
-
-  private List<Query> getSynonymQueries(String field, AttributeSource[] attributes) {
-    List<Query> synonymQueries = new ArrayList<>(attributes.length);
-    for (int i = 0; i < attributes.length; i++) {
-      TermToBytesRefAttribute termAttribute = attributes[i].getAttribute(TermToBytesRefAttribute.class);
-      Query synonymQuery = new TermQuery(new Term(field, termAttribute.getBytesRef()));
-      synonymQueries.add(getBoostedQueryByPayload(new AttributeSource[]{attributes[i]}, synonymQuery));
-    }
-    return synonymQueries;
-  }
-  
-  private Query getBoostedQueryByPayload(AttributeSource[] attributes, Query query) {
-    float payloadBoost = 0f;
-    for (int i = 0; i < attributes.length; i++) {
-      payloadBoost = getDecodedPayload(attributes[i]);
-    }
-    if (isAcceptableBoost(payloadBoost)) {
-      return new BoostQuery(query, payloadBoost);
-    }
-    return query;
-  }
-  
-  private SpanQuery getBoostedQueryByPayload(AttributeSource[] attributes, SpanQuery query) {
-    float payloadBoost = 0f;
-    for (int i = 0; i < attributes.length; i++) {
-      payloadBoost = getDecodedPayload(attributes[i]);
-    }
-    if (isAcceptableBoost(payloadBoost)) {
-      return new SpanBoostQuery(query, payloadBoost);
-    }
-    return query;
-  }
-
-  private float getDecodedPayload(AttributeSource attribute) {
-    float payloadBoost = 0f;
-    PayloadAttributeImpl payloadAttribute = attribute.getAttributeImpl(PayloadAttributeImpl.class);
-    if (payloadAttribute != null && synonymsBoostByPayload) {
-      BytesRef payloadToDecode = payloadAttribute.getPayload();
-      if (payloadToDecode != null) {
-        payloadBoost = PayloadHelper.decodeFloat(payloadToDecode.bytes, payloadToDecode.offset);
-      }
-    }
-    return payloadBoost;
-  }
-
-  protected boolean isAcceptableBoost(float payloadBoost) {
-    return payloadBoost >0f && payloadBoost !=1f;
-  }
-
-  /**
-   * Builds a new GraphQuery for multi-terms synonyms.
-   * <p>
-   * This is intended for subclasses that wish to customize the generated queries.
-   *
-   * @return new Query instance
-   */
-  @Override
-  protected Query newGraphSynonymQuery(Iterator<Query> sidePathQueriesIterator) {
-      List<Query> sidePathSynonymQueries = new LinkedList<>();
-      sidePathQueriesIterator.forEachRemaining(sidePathSynonymQueries::add);
-      switch (synonymQueryStyle) {
-        case PICK_BEST: {
-          return new DisjunctionMaxQuery(sidePathSynonymQueries, 0.0f);
-        }
-        case AS_SAME_TERM:
-        case AS_DISTINCT_TERMS: {
-          return buildBooleanQuery(sidePathSynonymQueries);
-        }
-        default:
-          throw new AssertionError("unrecognized synonymQueryStyle passed when creating newSynonymQuery");
-      }
   }
 
   /**
@@ -881,7 +744,6 @@
           if (ft.isTokenized() && sfield.indexed()) {
             boolean fieldAutoGenPhraseQueries = ft instanceof TextField && ((TextField)ft).getAutoGeneratePhraseQueries();
             boolean fieldEnableGraphQueries = ft instanceof TextField && ((TextField)ft).getEnableGraphQueries();
-            boolean fieldSynonymsBoostByPayload = ft instanceof TextField && ((TextField)ft).getSynonymBoostByPayload();
 
             SynonymQueryStyle synonymQueryStyle = AS_SAME_TERM;
             if (ft instanceof TextField) {
@@ -889,7 +751,7 @@
             }
 
             subq = newFieldQuery(getAnalyzer(), sfield.getName(), rawq.getJoinedExternalVal(),
-                false, fieldAutoGenPhraseQueries, fieldEnableGraphQueries, fieldSynonymsBoostByPayload, synonymQueryStyle);
+                false, fieldAutoGenPhraseQueries, fieldEnableGraphQueries, synonymQueryStyle);
             booleanBuilder.add(subq, BooleanClause.Occur.SHOULD);
           } else {
             for (String externalVal : rawq.getExternalVals()) {
@@ -1206,12 +1068,11 @@
       if (ft.isTokenized() && sf.indexed()) {
         boolean fieldAutoGenPhraseQueries = ft instanceof TextField && ((TextField)ft).getAutoGeneratePhraseQueries();
         boolean fieldEnableGraphQueries = ft instanceof TextField && ((TextField)ft).getEnableGraphQueries();
-        boolean fieldSynonymsBoostByPayload = ft instanceof TextField && ((TextField)ft).getSynonymBoostByPayload();
         SynonymQueryStyle synonymQueryStyle = AS_SAME_TERM;
         if (ft instanceof TextField) {
           synonymQueryStyle = ((TextField)(ft)).getSynonymQueryStyle();
         }
-        return newFieldQuery(getAnalyzer(), field, queryText, quoted, fieldAutoGenPhraseQueries, fieldEnableGraphQueries,fieldSynonymsBoostByPayload, synonymQueryStyle);
+        return newFieldQuery(getAnalyzer(), field, queryText, quoted, fieldAutoGenPhraseQueries, fieldEnableGraphQueries, synonymQueryStyle);
       } else {
         if (raw) {
           return new RawQuery(sf, queryText);
@@ -1222,7 +1083,7 @@
     }
 
     // default to a normal field query
-    return newFieldQuery(getAnalyzer(), field, queryText, quoted, false, true,false, AS_SAME_TERM);
+    return newFieldQuery(getAnalyzer(), field, queryText, quoted, false, true, AS_SAME_TERM);
   }
 
   // Assumption: quoted is always false
@@ -1256,13 +1117,12 @@
         String queryText = queryTerms.size() == 1 ? queryTerms.get(0) : String.join(" ", queryTerms);
         boolean fieldAutoGenPhraseQueries = ft instanceof TextField && ((TextField)ft).getAutoGeneratePhraseQueries();
         boolean fieldEnableGraphQueries = ft instanceof TextField && ((TextField)ft).getEnableGraphQueries();
-        boolean fieldSynonymsBoostByPayload = ft instanceof TextField && ((TextField)ft).getSynonymBoostByPayload();
         SynonymQueryStyle synonymQueryStyle = AS_SAME_TERM;
         if (ft instanceof TextField) {
           synonymQueryStyle = ((TextField)(ft)).getSynonymQueryStyle();
         }
         return newFieldQuery
-            (getAnalyzer(), field, queryText, false, fieldAutoGenPhraseQueries, fieldEnableGraphQueries, fieldSynonymsBoostByPayload, synonymQueryStyle);
+            (getAnalyzer(), field, queryText, false, fieldAutoGenPhraseQueries, fieldEnableGraphQueries, synonymQueryStyle);
       } else {
         if (raw) {
           return new RawQuery(sf, queryTerms);
@@ -1294,7 +1154,7 @@
 
     // default to a normal field query
     String queryText = queryTerms.size() == 1 ? queryTerms.get(0) : String.join(" ", queryTerms);
-    return newFieldQuery(getAnalyzer(), field, queryText, false, false, true, false, AS_SAME_TERM);
+    return newFieldQuery(getAnalyzer(), field, queryText, false, false, true, AS_SAME_TERM);
   }
 
   protected boolean isRangeShouldBeProtectedFromReverse(String field, String part1){
