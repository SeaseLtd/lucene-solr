--- conflicted
+++ resolved
@@ -73,11 +73,8 @@
 import org.apache.solr.request.SolrRequestInfo;
 import org.apache.solr.security.AuthenticationPlugin;
 import org.apache.solr.security.PKIAuthenticationPlugin;
-<<<<<<< HEAD
+import org.apache.solr.util.SolrFileCleaningTracker;
 import org.apache.solr.api.V2HttpCall;
-=======
-import org.apache.solr.util.SolrFileCleaningTracker;
->>>>>>> ee5a3601
 import org.slf4j.Logger;
 import org.slf4j.LoggerFactory;
 
@@ -106,7 +103,7 @@
    *  This is generally when an error is set and returned.
    * RETRY:Retry the request. In cases when a core isn't found to work with, this is set.
    */
-  public enum Action {
+  enum Action {
     PASSTHROUGH, FORWARD, RETURN, RETRY, ADMIN, REMOTEQUERY, PROCESS
   }
   
@@ -135,7 +132,7 @@
   public static final String SOLR_LOG_LEVEL = "solr.log.level";
 
   @Override
-  public void init(final FilterConfig config) throws ServletException
+  public void init(FilterConfig config) throws ServletException
   {
     log.trace("SolrDispatchFilter.init(): {}", this.getClass().getClassLoader());
 
