/*
 * Licensed to the Apache Software Foundation (ASF) under one or more
 * contributor license agreements.  See the NOTICE file distributed with
 * this work for additional information regarding copyright ownership.
 * The ASF licenses this file to You under the Apache License, Version 2.0
 * (the "License"); you may not use this file except in compliance with
 * the License.  You may obtain a copy of the License at
 *
 *     http://www.apache.org/licenses/LICENSE-2.0
 *
 * Unless required by applicable law or agreed to in writing, software
 * distributed under the License is distributed on an "AS IS" BASIS,
 * WITHOUT WARRANTIES OR CONDITIONS OF ANY KIND, either express or implied.
 * See the License for the specific language governing permissions and
 * limitations under the License.
 */
package org.apache.solr.search.mlt;

import java.io.IOException;
import java.util.ArrayList;
import java.util.Collection;
import java.util.HashMap;
import java.util.Map;
import java.util.regex.Pattern;

import org.apache.lucene.document.Document;
import org.apache.lucene.document.Field;
import org.apache.lucene.document.TextField;
import org.apache.lucene.index.IndexableField;
import org.apache.lucene.index.Term;
import org.apache.solr.legacy.LegacyNumericUtils;
import org.apache.lucene.queries.mlt.MoreLikeThis;
import org.apache.lucene.queries.mlt.MoreLikeThisParameters;
import org.apache.lucene.search.BooleanClause;
import org.apache.lucene.search.BooleanQuery;
import org.apache.lucene.search.BoostQuery;
import org.apache.lucene.search.Query;
import org.apache.lucene.search.TermQuery;
import org.apache.lucene.util.BytesRefBuilder;
import org.apache.solr.common.SolrDocument;
import org.apache.solr.common.SolrException;
import org.apache.solr.common.StringUtils;
import org.apache.solr.common.params.ModifiableSolrParams;
import org.apache.solr.common.params.SolrParams;
import org.apache.solr.common.util.NamedList;
import org.apache.solr.core.SolrCore;
import org.apache.solr.request.SolrQueryRequest;
import org.apache.solr.request.SolrQueryRequestBase;
import org.apache.solr.response.SolrQueryResponse;
import org.apache.solr.schema.SchemaField;
import org.apache.solr.search.QParser;
import org.apache.solr.search.QueryParsing;
import org.apache.solr.search.QueryUtils;
import org.apache.solr.util.SolrPluginUtils;

import static org.apache.solr.common.params.CommonParams.ID;

public class CloudMLTQParser extends QParser {
  // Pattern is thread safe -- TODO? share this with general 'fl' param
  private static final Pattern splitList = Pattern.compile(",| ");

  public CloudMLTQParser(String qstr, SolrParams localParams,
                         SolrParams params, SolrQueryRequest req) {
    super(qstr, localParams, params, req);
  }

  public Query parse() {
    String id = localParams.get(QueryParsing.V);
    // Do a Real Time Get for the document
    SolrDocument doc = getDocument(id);
    if(doc == null) {
      throw new SolrException(
          SolrException.ErrorCode.BAD_REQUEST, "Error completing MLT request. Could not fetch " +
          "document with id [" + id + "]");
    }

    String[] qf = localParams.getParams("qf");
    Map<String,Float> boostFields = new HashMap<>();
    MoreLikeThis mlt = new MoreLikeThis(req.getSearcher().getIndexReader());
    MoreLikeThisParameters mltParams = new MoreLikeThisParameters();
    mlt.setParameters(mltParams);
    mltParams.setMinTermFreq(localParams.getInt("mintf", MoreLikeThisParameters.DEFAULT_MIN_TERM_FREQ));
    mltParams.setMinDocFreq(localParams.getInt("mindf", 0));
    mltParams.setMinWordLen(localParams.getInt("minwl", MoreLikeThisParameters.DEFAULT_MIN_WORD_LENGTH));
    mltParams.setMaxWordLen(localParams.getInt("maxwl", MoreLikeThisParameters.DEFAULT_MAX_WORD_LENGTH));
    mltParams.setMaxQueryTerms(localParams.getInt("maxqt", MoreLikeThisParameters.DEFAULT_MAX_QUERY_TERMS));
    mltParams.setMaxNumTokensParsed(localParams.getInt("maxntp", MoreLikeThisParameters.DEFAULT_MAX_NUM_TOKENS_PARSED));
    mltParams.setMaxDocFreq(localParams.getInt("maxdf", MoreLikeThisParameters.DEFAULT_MAX_DOC_FREQ));

    if (localParams.get("boost") != null) {
    mltParams.enableBoost(localParams.getBool("boost"));
    }

    mltParams.setAnalyzer(req.getSchema().getIndexAnalyzer());

    Document filteredDocument = new Document();
    ArrayList<String> fieldNames = new ArrayList<>();

    if (qf != null) {
      ArrayList<String> fieldNamesWithBoost = new ArrayList<>();
      for (String fieldName : qf) {
        if (!StringUtils.isEmpty(fieldName))  {
          String[] strings = splitList.split(fieldName);
          for (String string : strings) {
            if (!StringUtils.isEmpty(string)) {
              fieldNamesWithBoost.add(string);
            }
          }
        }
      }
      // Parse field names and boosts from the fields
      boostFields = SolrPluginUtils.parseFieldBoosts(fieldNamesWithBoost.toArray(new String[0]));
      mltParams.setFieldToQueryTimeBoostFactor(boostFields);
      fieldNames.addAll(boostFields.keySet());
    } else {
      for (String field : doc.getFieldNames()) {
        // Only use fields that are stored and have an explicit analyzer.
        // This makes sense as the query uses tf/idf/.. for query construction.
        // We might want to relook and change this in the future though.
        SchemaField f = req.getSchema().getFieldOrNull(field);
        if (f != null && f.stored() && f.getType().isExplicitAnalyzer()) {
          fieldNames.add(field);
        }
      }
    }

    if (fieldNames.size() < 1) {
      throw new SolrException( SolrException.ErrorCode.BAD_REQUEST,
          "MoreLikeThis requires at least one similarity field: qf" );
    }

    mltParams.setFieldNames(fieldNames.toArray(new String[fieldNames.size()]));

    for (String field : fieldNames) {
      Collection<Object> fieldValues = doc.getFieldValues(field);
      if (fieldValues != null) {
        for (Object singleFieldValue : fieldValues) {
          filteredDocument.add(new TextField(field, String.valueOf(singleFieldValue), Field.Store.YES));
          }
        }
    }

    try {
<<<<<<< HEAD
      BooleanQuery boostedMLTQuery = (BooleanQuery) mlt.like(filteredDocument);
=======
      Query rawMLTQuery = mlt.like(filteredDocument);
      BooleanQuery boostedMLTQuery = (BooleanQuery) rawMLTQuery;

      if (boost && boostFields.size() > 0) {
        BooleanQuery.Builder newQ = new BooleanQuery.Builder();
        newQ.setMinimumNumberShouldMatch(boostedMLTQuery.getMinimumNumberShouldMatch());

        for (BooleanClause clause : boostedMLTQuery) {
          Query q = clause.getQuery();
          float originalBoost = 1f;
          if (q instanceof BoostQuery) {
            BoostQuery bq = (BoostQuery) q;
            q = bq.getQuery();
            originalBoost = bq.getBoost();
          }
          Float fieldBoost = boostFields.get(((TermQuery) q).getTerm().field());
          q = ((fieldBoost != null) ? new BoostQuery(q, fieldBoost * originalBoost) : clause.getQuery());
          newQ.add(q, clause.getOccur());
        }

        boostedMLTQuery = QueryUtils.build(newQ, this);
      }
>>>>>>> e8dfccca

      // exclude current document from results
      BooleanQuery.Builder realMLTQuery = new BooleanQuery.Builder();
      realMLTQuery.add(boostedMLTQuery, BooleanClause.Occur.MUST);
      realMLTQuery.add(createIdQuery(req.getSchema().getUniqueKeyField().getName(), id), BooleanClause.Occur.MUST_NOT);

      return realMLTQuery.build();
    } catch (IOException e) {
      e.printStackTrace();
      throw new SolrException(SolrException.ErrorCode.BAD_REQUEST, "Bad Request");
    }

  }

  private SolrDocument getDocument(String id) {
    SolrCore core = req.getCore();
    SolrQueryResponse rsp = new SolrQueryResponse();
    ModifiableSolrParams params = new ModifiableSolrParams();
    params.add(ID, id);

    SolrQueryRequestBase request = new SolrQueryRequestBase(core, params) {
    };

    core.getRequestHandler("/get").handleRequest(request, rsp);
    NamedList response = rsp.getValues();

    return (SolrDocument) response.get("doc");
  }

  private Query createIdQuery(String defaultField, String uniqueValue) {
    return new TermQuery(req.getSchema().getField(defaultField).getType().getNumberType() != null
        ? createNumericTerm(defaultField, uniqueValue)
        : new Term(defaultField, uniqueValue));
  }

  private Term createNumericTerm(String field, String uniqueValue) {
    BytesRefBuilder bytesRefBuilder = new BytesRefBuilder();
    bytesRefBuilder.grow(LegacyNumericUtils.BUF_SIZE_INT);
    LegacyNumericUtils.intToPrefixCoded(Integer.parseInt(uniqueValue), 0, bytesRefBuilder);
    return new Term(field, bytesRefBuilder.toBytesRef());
  }

}<|MERGE_RESOLUTION|>--- conflicted
+++ resolved
@@ -141,32 +141,7 @@
     }
 
     try {
-<<<<<<< HEAD
       BooleanQuery boostedMLTQuery = (BooleanQuery) mlt.like(filteredDocument);
-=======
-      Query rawMLTQuery = mlt.like(filteredDocument);
-      BooleanQuery boostedMLTQuery = (BooleanQuery) rawMLTQuery;
-
-      if (boost && boostFields.size() > 0) {
-        BooleanQuery.Builder newQ = new BooleanQuery.Builder();
-        newQ.setMinimumNumberShouldMatch(boostedMLTQuery.getMinimumNumberShouldMatch());
-
-        for (BooleanClause clause : boostedMLTQuery) {
-          Query q = clause.getQuery();
-          float originalBoost = 1f;
-          if (q instanceof BoostQuery) {
-            BoostQuery bq = (BoostQuery) q;
-            q = bq.getQuery();
-            originalBoost = bq.getBoost();
-          }
-          Float fieldBoost = boostFields.get(((TermQuery) q).getTerm().field());
-          q = ((fieldBoost != null) ? new BoostQuery(q, fieldBoost * originalBoost) : clause.getQuery());
-          newQ.add(q, clause.getOccur());
-        }
-
-        boostedMLTQuery = QueryUtils.build(newQ, this);
-      }
->>>>>>> e8dfccca
 
       // exclude current document from results
       BooleanQuery.Builder realMLTQuery = new BooleanQuery.Builder();
