/*
 * Licensed to the Apache Software Foundation (ASF) under one or more
 * contributor license agreements.  See the NOTICE file distributed with
 * this work for additional information regarding copyright ownership.
 * The ASF licenses this file to You under the Apache License, Version 2.0
 * (the "License"); you may not use this file except in compliance with
 * the License.  You may obtain a copy of the License at
 *
 *     http://www.apache.org/licenses/LICENSE-2.0
 *
 * Unless required by applicable law or agreed to in writing, software
 * distributed under the License is distributed on an "AS IS" BASIS,
 * WITHOUT WARRANTIES OR CONDITIONS OF ANY KIND, either express or implied.
 * See the License for the specific language governing permissions and
 * limitations under the License.
 */
package org.apache.solr.search.mlt;
import org.apache.lucene.index.Term;
import org.apache.solr.legacy.LegacyNumericUtils;
import org.apache.lucene.queries.mlt.MoreLikeThis;
import org.apache.lucene.queries.mlt.MoreLikeThisParameters;
import org.apache.lucene.search.BooleanClause;
import org.apache.lucene.search.BooleanQuery;
import org.apache.lucene.search.Query;
import org.apache.lucene.search.ScoreDoc;
import org.apache.lucene.search.TermQuery;
import org.apache.lucene.search.TopDocs;
import org.apache.lucene.util.BytesRefBuilder;
import org.apache.solr.common.SolrException;
import org.apache.solr.common.StringUtils;
import org.apache.solr.common.params.SolrParams;
import org.apache.solr.request.SolrQueryRequest;
import org.apache.solr.schema.SchemaField;
import org.apache.solr.search.QParser;
import org.apache.solr.search.QueryParsing;
import org.apache.solr.search.QueryUtils;
import org.apache.solr.search.SolrIndexSearcher;
import org.apache.solr.util.SolrPluginUtils;

import java.io.IOException;
import java.util.ArrayList;
import java.util.HashMap;
import java.util.Map;
import java.util.regex.Pattern;

public class SimpleMLTQParser extends QParser {
  // Pattern is thread safe -- TODO? share this with general 'fl' param
  private static final Pattern splitList = Pattern.compile(",| ");

  public SimpleMLTQParser(String qstr, SolrParams localParams,
                          SolrParams params, SolrQueryRequest req) {
    super(qstr, localParams, params, req);
  }

  public Query parse() {

    String defaultField = req.getSchema().getUniqueKeyField().getName();
    String uniqueValue = localParams.get(QueryParsing.V);
    String[] qf = localParams.getParams("qf");

    SolrIndexSearcher searcher = req.getSearcher();
    Query docIdQuery = createIdQuery(defaultField, uniqueValue);
    Map<String,Float> boostFields = new HashMap<>();

    try {
      TopDocs td = searcher.search(docIdQuery, 1);
      if (td.totalHits != 1) throw new SolrException(
          SolrException.ErrorCode.BAD_REQUEST, "Error completing MLT request. Could not fetch " +
          "document with id [" + uniqueValue + "]");
      ScoreDoc[] scoreDocs = td.scoreDocs;
      MoreLikeThis mlt = new MoreLikeThis(req.getSearcher().getIndexReader());
      MoreLikeThisParameters mltParams = new MoreLikeThisParameters();
      mlt.setParameters(mltParams);

      mltParams.setMinTermFreq(localParams.getInt("mintf", MoreLikeThisParameters.DEFAULT_MIN_TERM_FREQ));
      mltParams.setMinDocFreq(localParams.getInt("mindf", MoreLikeThisParameters.DEFAULT_MIN_DOC_FREQ));
      mltParams.setMinWordLen(localParams.getInt("minwl", MoreLikeThisParameters.DEFAULT_MIN_WORD_LENGTH));
      mltParams.setMaxWordLen(localParams.getInt("maxwl", MoreLikeThisParameters.DEFAULT_MAX_WORD_LENGTH));
      mltParams.setMaxQueryTerms(localParams.getInt("maxqt", MoreLikeThisParameters.DEFAULT_MAX_QUERY_TERMS));
      mltParams.setMaxNumTokensParsed(localParams.getInt("maxntp", MoreLikeThisParameters.DEFAULT_MAX_NUM_TOKENS_PARSED));
      mltParams.setMaxDocFreq(localParams.getInt("maxdf", MoreLikeThisParameters.DEFAULT_MAX_DOC_FREQ));
      // what happens if value is explicitly set to false?
      if(localParams.get("boost") != null) {
        mltParams.enableBoost(localParams.getBool("boost", false));
        boostFields = SolrPluginUtils.parseFieldBoosts(qf);
      }

      String[] fieldNames;
      
      if (qf != null) {
        ArrayList<String> fields = new ArrayList<>();
        for (String fieldName : qf) {
          if (!StringUtils.isEmpty(fieldName))  {
            String[] strings = splitList.split(fieldName);
            for (String string : strings) {
              if (!StringUtils.isEmpty(string)) {
                fields.add(string);
              }
            }
          }
        }
        // Parse field names and boosts from the fields
        boostFields = SolrPluginUtils.parseFieldBoosts(fields.toArray(new String[0]));
        fieldNames = boostFields.keySet().toArray(new String[0]);
      } else {
        Map<String, SchemaField> fieldDefinitions = req.getSearcher().getSchema().getFields();
        ArrayList<String> fields = new ArrayList();
        for (String fieldName : fieldDefinitions.keySet()) {
          if (fieldDefinitions.get(fieldName).indexed() && fieldDefinitions.get(fieldName).stored())
            if (fieldDefinitions.get(fieldName).getType().getNumberType() == null)
              fields.add(fieldName);
        }
        fieldNames = fields.toArray(new String[0]);
      }
      if (fieldNames.length < 1) {
        throw new SolrException( SolrException.ErrorCode.BAD_REQUEST,
            "MoreLikeThis requires at least one similarity field: qf" );
      }

      mltParams.setFieldNames(fieldNames);
      mltParams.setAnalyzer(req.getSchema().getIndexAnalyzer());
      mltParams.setFieldToQueryTimeBoostFactor(boostFields);

<<<<<<< HEAD
      BooleanQuery boostedMLTQuery = (BooleanQuery) mlt.like(scoreDocs[0].doc);
=======
        for (BooleanClause clause : boostedMLTQuery) {
          Query q = clause.getQuery();
          float originalBoost = 1f;
          if (q instanceof BoostQuery) {
            BoostQuery bq = (BoostQuery) q;
            q = bq.getQuery();
            originalBoost = bq.getBoost();
          }
          Float fieldBoost = boostFields.get(((TermQuery) q).getTerm().field());
          q = ((fieldBoost != null) ? new BoostQuery(q, fieldBoost * originalBoost) : clause.getQuery());
          newQ.add(q, clause.getOccur());
        }

        boostedMLTQuery = QueryUtils.build(newQ, this);
      }
>>>>>>> e8dfccca

      // exclude current document from results
      BooleanQuery.Builder realMLTQuery = new BooleanQuery.Builder();
      realMLTQuery.add(boostedMLTQuery, BooleanClause.Occur.MUST);
      realMLTQuery.add(docIdQuery, BooleanClause.Occur.MUST_NOT);

      return realMLTQuery.build();
    } catch (IOException e) {
      throw new SolrException(SolrException.ErrorCode.BAD_REQUEST,
          "Error completing MLT request" + e.getMessage());
    }
  }

  private Query createIdQuery(String defaultField, String uniqueValue) {
    return new TermQuery(req.getSchema().getField(defaultField).getType().getNumberType() != null
        ? createNumericTerm(defaultField, uniqueValue)
        : new Term(defaultField, uniqueValue));
  }

  private Term createNumericTerm(String field, String uniqueValue) {
    BytesRefBuilder bytesRefBuilder = new BytesRefBuilder();
    bytesRefBuilder.grow(LegacyNumericUtils.BUF_SIZE_INT);
    LegacyNumericUtils.intToPrefixCoded(Integer.parseInt(uniqueValue), 0, bytesRefBuilder);
    return new Term(field, bytesRefBuilder);
  }


}<|MERGE_RESOLUTION|>--- conflicted
+++ resolved
@@ -121,25 +121,7 @@
       mltParams.setAnalyzer(req.getSchema().getIndexAnalyzer());
       mltParams.setFieldToQueryTimeBoostFactor(boostFields);
 
-<<<<<<< HEAD
       BooleanQuery boostedMLTQuery = (BooleanQuery) mlt.like(scoreDocs[0].doc);
-=======
-        for (BooleanClause clause : boostedMLTQuery) {
-          Query q = clause.getQuery();
-          float originalBoost = 1f;
-          if (q instanceof BoostQuery) {
-            BoostQuery bq = (BoostQuery) q;
-            q = bq.getQuery();
-            originalBoost = bq.getBoost();
-          }
-          Float fieldBoost = boostFields.get(((TermQuery) q).getTerm().field());
-          q = ((fieldBoost != null) ? new BoostQuery(q, fieldBoost * originalBoost) : clause.getQuery());
-          newQ.add(q, clause.getOccur());
-        }
-
-        boostedMLTQuery = QueryUtils.build(newQ, this);
-      }
->>>>>>> e8dfccca
 
       // exclude current document from results
       BooleanQuery.Builder realMLTQuery = new BooleanQuery.Builder();
