/*
 * Licensed to the Apache Software Foundation (ASF) under one or more
 * contributor license agreements.  See the NOTICE file distributed with
 * this work for additional information regarding copyright ownership.
 * The ASF licenses this file to You under the Apache License, Version 2.0
 * (the "License"); you may not use this file except in compliance with
 * the License.  You may obtain a copy of the License at
 *
 *     http://www.apache.org/licenses/LICENSE-2.0
 *
 * Unless required by applicable law or agreed to in writing, software
 * distributed under the License is distributed on an "AS IS" BASIS,
 * WITHOUT WARRANTIES OR CONDITIONS OF ANY KIND, either express or implied.
 * See the License for the specific language governing permissions and
 * limitations under the License.
 */
package org.apache.solr.search.mlt;
import org.apache.lucene.index.Term;
import org.apache.solr.legacy.LegacyNumericUtils;
import org.apache.lucene.queries.mlt.MoreLikeThis;
import org.apache.lucene.queries.mlt.MoreLikeThisParameters;
import org.apache.lucene.search.BooleanClause;
import org.apache.lucene.search.BooleanQuery;
import org.apache.lucene.search.Query;
import org.apache.lucene.search.ScoreDoc;
import org.apache.lucene.search.TermQuery;
import org.apache.lucene.search.TopDocs;
import org.apache.lucene.util.BytesRefBuilder;
import org.apache.solr.common.SolrException;
import org.apache.solr.common.StringUtils;
import org.apache.solr.common.params.SolrParams;
import org.apache.solr.request.SolrQueryRequest;
import org.apache.solr.schema.SchemaField;
import org.apache.solr.search.QParser;
import org.apache.solr.search.QueryParsing;
import org.apache.solr.search.QueryUtils;
import org.apache.solr.search.SolrIndexSearcher;
import org.apache.solr.util.SolrPluginUtils;

import java.io.IOException;
import java.util.ArrayList;
import java.util.HashMap;
import java.util.Map;
import java.util.regex.Pattern;

public class SimpleMLTQParser extends QParser {
  // Pattern is thread safe -- TODO? share this with general 'fl' param
  private static final Pattern splitList = Pattern.compile(",| ");

  public SimpleMLTQParser(String qstr, SolrParams localParams,
                          SolrParams params, SolrQueryRequest req) {
    super(qstr, localParams, params, req);
  }

  public Query parse() {

    String defaultField = req.getSchema().getUniqueKeyField().getName();
    String uniqueValue = localParams.get(QueryParsing.V);
    String[] qf = localParams.getParams("qf");

    SolrIndexSearcher searcher = req.getSearcher();
    Query docIdQuery = createIdQuery(defaultField, uniqueValue);
    Map<String,Float> boostFields = new HashMap<>();

    try {
      TopDocs td = searcher.search(docIdQuery, 1);
      if (td.totalHits != 1) throw new SolrException(
          SolrException.ErrorCode.BAD_REQUEST, "Error completing MLT request. Could not fetch " +
          "document with id [" + uniqueValue + "]");
      ScoreDoc[] scoreDocs = td.scoreDocs;
      MoreLikeThis mlt = new MoreLikeThis(req.getSearcher().getIndexReader());
      MoreLikeThisParameters mltParams = new MoreLikeThisParameters();
      mlt.setParameters(mltParams);

      mltParams.setMinTermFreq(localParams.getInt("mintf", MoreLikeThisParameters.DEFAULT_MIN_TERM_FREQ));
      mltParams.setMinDocFreq(localParams.getInt("mindf", MoreLikeThisParameters.DEFAULT_MIN_DOC_FREQ));
      mltParams.setMinWordLen(localParams.getInt("minwl", MoreLikeThisParameters.DEFAULT_MIN_WORD_LENGTH));
      mltParams.setMaxWordLen(localParams.getInt("maxwl", MoreLikeThisParameters.DEFAULT_MAX_WORD_LENGTH));
      mltParams.setMaxQueryTerms(localParams.getInt("maxqt", MoreLikeThisParameters.DEFAULT_MAX_QUERY_TERMS));
      mltParams.setMaxNumTokensParsed(localParams.getInt("maxntp", MoreLikeThisParameters.DEFAULT_MAX_NUM_TOKENS_PARSED));
      mltParams.setMaxDocFreq(localParams.getInt("maxdf", MoreLikeThisParameters.DEFAULT_MAX_DOC_FREQ));
      // what happens if value is explicitly set to false?
      if(localParams.get("boost") != null) {
        mltParams.enableBoost(localParams.getBool("boost", false));
        boostFields = SolrPluginUtils.parseFieldBoosts(qf);
      }

      String[] fieldNames;
      
      if (qf != null) {
        ArrayList<String> fields = new ArrayList<>();
        for (String fieldName : qf) {
          if (!StringUtils.isEmpty(fieldName))  {
            String[] strings = splitList.split(fieldName);
            for (String string : strings) {
              if (!StringUtils.isEmpty(string)) {
                fields.add(string);
              }
            }
          }
        }
        // Parse field names and boosts from the fields
        boostFields = SolrPluginUtils.parseFieldBoosts(fields.toArray(new String[0]));
        fieldNames = boostFields.keySet().toArray(new String[0]);
      } else {
        Map<String, SchemaField> fieldDefinitions = req.getSearcher().getSchema().getFields();
        ArrayList<String> fields = new ArrayList();
        for (String fieldName : fieldDefinitions.keySet()) {
          if (fieldDefinitions.get(fieldName).indexed() && fieldDefinitions.get(fieldName).stored())
            if (fieldDefinitions.get(fieldName).getType().getNumberType() == null)
              fields.add(fieldName);
        }
        fieldNames = fields.toArray(new String[0]);
      }
      if (fieldNames.length < 1) {
        throw new SolrException( SolrException.ErrorCode.BAD_REQUEST,
            "MoreLikeThis requires at least one similarity field: qf" );
      }

      mltParams.setFieldNames(fieldNames);
      mltParams.setAnalyzer(req.getSchema().getIndexAnalyzer());
      mltParams.setFieldToQueryTimeBoostFactor(boostFields);

<<<<<<< HEAD
      BooleanQuery boostedMLTQuery = (BooleanQuery) mlt.like(scoreDocs[0].doc);
=======
        for (BooleanClause clause : boostedMLTQuery) {
          Query q = clause.getQuery();
          float originalBoost = 1f;
          if (q instanceof BoostQuery) {
            BoostQuery bq = (BoostQuery) q;
            q = bq.getQuery();
            originalBoost = bq.getBoost();
          }
          Float fieldBoost = boostFields.get(((TermQuery) q).getTerm().field());
          q = ((fieldBoost != null) ? new BoostQuery(q, fieldBoost * originalBoost) : clause.getQuery());
          newQ.add(q, clause.getOccur());
        }

        boostedMLTQuery = QueryUtils.build(newQ, this);
      }
>>>>>>> 01d12777

      // exclude current document from results
      BooleanQuery.Builder realMLTQuery = new BooleanQuery.Builder();
      realMLTQuery.add(boostedMLTQuery, BooleanClause.Occur.MUST);
      realMLTQuery.add(docIdQuery, BooleanClause.Occur.MUST_NOT);

      return realMLTQuery.build();
    } catch (IOException e) {
      throw new SolrException(SolrException.ErrorCode.BAD_REQUEST,
          "Error completing MLT request" + e.getMessage());
    }
  }

  private Query createIdQuery(String defaultField, String uniqueValue) {
    return new TermQuery(req.getSchema().getField(defaultField).getType().getNumberType() != null
        ? createNumericTerm(defaultField, uniqueValue)
        : new Term(defaultField, uniqueValue));
  }

  private Term createNumericTerm(String field, String uniqueValue) {
    BytesRefBuilder bytesRefBuilder = new BytesRefBuilder();
    bytesRefBuilder.grow(LegacyNumericUtils.BUF_SIZE_INT);
    LegacyNumericUtils.intToPrefixCoded(Integer.parseInt(uniqueValue), 0, bytesRefBuilder);
    return new Term(field, bytesRefBuilder);
  }


}<|MERGE_RESOLUTION|>--- conflicted
+++ resolved
@@ -18,9 +18,9 @@
 import org.apache.lucene.index.Term;
 import org.apache.solr.legacy.LegacyNumericUtils;
 import org.apache.lucene.queries.mlt.MoreLikeThis;
-import org.apache.lucene.queries.mlt.MoreLikeThisParameters;
 import org.apache.lucene.search.BooleanClause;
 import org.apache.lucene.search.BooleanQuery;
+import org.apache.lucene.search.BoostQuery;
 import org.apache.lucene.search.Query;
 import org.apache.lucene.search.ScoreDoc;
 import org.apache.lucene.search.TermQuery;
@@ -69,21 +69,16 @@
           "document with id [" + uniqueValue + "]");
       ScoreDoc[] scoreDocs = td.scoreDocs;
       MoreLikeThis mlt = new MoreLikeThis(req.getSearcher().getIndexReader());
-      MoreLikeThisParameters mltParams = new MoreLikeThisParameters();
-      mlt.setParameters(mltParams);
-
-      mltParams.setMinTermFreq(localParams.getInt("mintf", MoreLikeThisParameters.DEFAULT_MIN_TERM_FREQ));
-      mltParams.setMinDocFreq(localParams.getInt("mindf", MoreLikeThisParameters.DEFAULT_MIN_DOC_FREQ));
-      mltParams.setMinWordLen(localParams.getInt("minwl", MoreLikeThisParameters.DEFAULT_MIN_WORD_LENGTH));
-      mltParams.setMaxWordLen(localParams.getInt("maxwl", MoreLikeThisParameters.DEFAULT_MAX_WORD_LENGTH));
-      mltParams.setMaxQueryTerms(localParams.getInt("maxqt", MoreLikeThisParameters.DEFAULT_MAX_QUERY_TERMS));
-      mltParams.setMaxNumTokensParsed(localParams.getInt("maxntp", MoreLikeThisParameters.DEFAULT_MAX_NUM_TOKENS_PARSED));
-      mltParams.setMaxDocFreq(localParams.getInt("maxdf", MoreLikeThisParameters.DEFAULT_MAX_DOC_FREQ));
-      // what happens if value is explicitly set to false?
-      if(localParams.get("boost") != null) {
-        mltParams.enableBoost(localParams.getBool("boost", false));
-        boostFields = SolrPluginUtils.parseFieldBoosts(qf);
-      }
+      
+      mlt.setMinTermFreq(localParams.getInt("mintf", MoreLikeThis.DEFAULT_MIN_TERM_FREQ));
+      mlt.setMinDocFreq(localParams.getInt("mindf", MoreLikeThis.DEFAULT_MIN_DOC_FREQ));
+      mlt.setMinWordLen(localParams.getInt("minwl", MoreLikeThis.DEFAULT_MIN_WORD_LENGTH));
+      mlt.setMaxWordLen(localParams.getInt("maxwl", MoreLikeThis.DEFAULT_MAX_WORD_LENGTH));
+      mlt.setMaxQueryTerms(localParams.getInt("maxqt", MoreLikeThis.DEFAULT_MAX_QUERY_TERMS));
+      mlt.setMaxNumTokensParsed(localParams.getInt("maxntp", MoreLikeThis.DEFAULT_MAX_NUM_TOKENS_PARSED));
+      mlt.setMaxDocFreq(localParams.getInt("maxdf", MoreLikeThis.DEFAULT_MAX_DOC_FREQ));
+      Boolean boost = localParams.getBool("boost", false);
+      mlt.setBoost(boost);
 
       String[] fieldNames;
       
@@ -117,13 +112,16 @@
             "MoreLikeThis requires at least one similarity field: qf" );
       }
 
-      mltParams.setFieldNames(fieldNames);
-      mltParams.setAnalyzer(req.getSchema().getIndexAnalyzer());
-      mltParams.setFieldToQueryTimeBoostFactor(boostFields);
+      mlt.setFieldNames(fieldNames);
+      mlt.setAnalyzer(req.getSchema().getIndexAnalyzer());
 
-<<<<<<< HEAD
-      BooleanQuery boostedMLTQuery = (BooleanQuery) mlt.like(scoreDocs[0].doc);
-=======
+      Query rawMLTQuery = mlt.like(scoreDocs[0].doc);
+      BooleanQuery boostedMLTQuery = (BooleanQuery) rawMLTQuery;
+
+      if (boost && boostFields.size() > 0) {
+        BooleanQuery.Builder newQ = new BooleanQuery.Builder();
+        newQ.setMinimumNumberShouldMatch(boostedMLTQuery.getMinimumNumberShouldMatch());
+
         for (BooleanClause clause : boostedMLTQuery) {
           Query q = clause.getQuery();
           float originalBoost = 1f;
@@ -139,7 +137,6 @@
 
         boostedMLTQuery = QueryUtils.build(newQ, this);
       }
->>>>>>> 01d12777
 
       // exclude current document from results
       BooleanQuery.Builder realMLTQuery = new BooleanQuery.Builder();
