/*
 * Licensed to the Apache Software Foundation (ASF) under one or more
 * contributor license agreements.  See the NOTICE file distributed with
 * this work for additional information regarding copyright ownership.
 * The ASF licenses this file to You under the Apache License, Version 2.0
 * (the "License"); you may not use this file except in compliance with
 * the License.  You may obtain a copy of the License at
 *
 *     http://www.apache.org/licenses/LICENSE-2.0
 *
 * Unless required by applicable law or agreed to in writing, software
 * distributed under the License is distributed on an "AS IS" BASIS,
 * WITHOUT WARRANTIES OR CONDITIONS OF ANY KIND, either express or implied.
 * See the License for the specific language governing permissions and
 * limitations under the License.
 */
package org.apache.solr.handler;

import java.io.File;
import java.io.IOException;
import java.lang.invoke.MethodHandles;
import java.nio.file.Files;
import java.time.Instant;
import java.util.Locale;

import org.apache.commons.io.FileUtils;
import org.apache.solr.common.SolrException;
import org.apache.solr.common.params.CommonParams;
import org.apache.solr.common.params.ModifiableSolrParams;
import org.apache.solr.common.params.ShardParams;
import org.apache.solr.common.params.SolrParams;
import org.apache.solr.common.util.NamedList;
import org.apache.solr.core.SolrCore;
import org.apache.solr.request.SolrQueryRequest;
import org.apache.solr.request.SolrRequestHandler;
import org.apache.solr.response.SolrQueryResponse;
import org.apache.solr.util.plugin.SolrCoreAware;
import org.slf4j.Logger;
import org.slf4j.LoggerFactory;

/**
 * Ping Request Handler for reporting SolrCore health to a Load Balancer.
 *
 * <p>
 * This handler is designed to be used as the endpoint for an HTTP 
 * Load-Balancer to use when checking the "health" or "up status" of a 
 * Solr server.
 * </p>
 * 
 * <p> 
 * In its simplest form, the PingRequestHandler should be
 * configured with some defaults indicating a request that should be
 * executed.  If the request succeeds, then the PingRequestHandler
 * will respond back with a simple "OK" status.  If the request fails,
 * then the PingRequestHandler will respond back with the
 * corresponding HTTP Error code.  Clients (such as load balancers)
 * can be configured to poll the PingRequestHandler monitoring for
 * these types of responses (or for a simple connection failure) to
 * know if there is a problem with the Solr server.
 * 
 * Note in case isShard=true, PingRequestHandler respond back with 
 * what the delegated handler returns (by default it's /select handler).
 * </p>
 *
 * <pre class="prettyprint">
 * &lt;requestHandler name="/admin/ping" class="solr.PingRequestHandler"&gt;
 *   &lt;lst name="invariants"&gt;
 *     &lt;str name="qt"&gt;/search&lt;/str&gt;&lt;!-- handler to delegate to --&gt;
 *     &lt;str name="q"&gt;some test query&lt;/str&gt;
 *   &lt;/lst&gt;
 * &lt;/requestHandler&gt;
 * </pre>
 *
 * <p>
 * A more advanced option available, is to configure the handler with a 
 * "healthcheckFile" which can be used to enable/disable the PingRequestHandler.
 * </p>
 *
 * <pre class="prettyprint">
 * &lt;requestHandler name="/admin/ping" class="solr.PingRequestHandler"&gt;
 *   &lt;!-- relative paths are resolved against the data dir --&gt;
 *   &lt;str name="healthcheckFile"&gt;server-enabled.txt&lt;/str&gt;
 *   &lt;lst name="invariants"&gt;
 *     &lt;str name="qt"&gt;/search&lt;/str&gt;&lt;!-- handler to delegate to --&gt;
 *     &lt;str name="q"&gt;some test query&lt;/str&gt;
 *   &lt;/lst&gt;
 * &lt;/requestHandler&gt;
 * </pre>
 *
 * <ul>
 *   <li>If the health check file exists, the handler will execute the 
 *       delegated query and return status as described above.
 *   </li>
 *   <li>If the health check file does not exist, the handler will return 
 *       an HTTP error even if the server is working fine and the delegated 
 *       query would have succeeded
 *   </li>
 * </ul>
 *
 * <p> 
 * This health check file feature can be used as a way to indicate
 * to some Load Balancers that the server should be "removed from
 * rotation" for maintenance, or upgrades, or whatever reason you may
 * wish.  
 * </p>
 *
 * <p> 
 * The health check file may be created/deleted by any external
 * system, or the PingRequestHandler itself can be used to
 * create/delete the file by specifying an "action" param in a
 * request: 
 * </p>
 *
 * <ul>
 *   <li><code>http://.../ping?action=enable</code>
 *       - creates the health check file if it does not already exist
 *   </li>
 *   <li><code>http://.../ping?action=disable</code>
 *       - deletes the health check file if it exists
 *   </li>
 *   <li><code>http://.../ping?action=status</code>
 *       - returns a status code indicating if the healthcheck file exists 
 *       ("<code>enabled</code>") or not ("<code>disabled</code>")
 *   </li>
 * </ul>
 *
 * @since solr 1.3
 */
public class PingRequestHandler extends RequestHandlerBase implements SolrCoreAware
{
  private static final Logger log = LoggerFactory.getLogger(MethodHandles.lookup().lookupClass());

  public static final String HEALTHCHECK_FILE_PARAM = "healthcheckFile";
  protected enum ACTIONS {STATUS, ENABLE, DISABLE, PING};
  
  private String healthFileName = null;
  private File healthcheck = null;

  @Override
  public void init(NamedList args) {
    super.init(args);
    Object tmp = args.get(HEALTHCHECK_FILE_PARAM);
    healthFileName = (null == tmp ? null : tmp.toString());
  }

  @Override
  public void inform( SolrCore core ) {
    if (null != healthFileName) {
      healthcheck = new File(healthFileName);
      if ( ! healthcheck.isAbsolute()) {
        healthcheck = new File(core.getDataDir(), healthFileName);
        healthcheck = healthcheck.getAbsoluteFile();
      }

      if ( ! healthcheck.getParentFile().canWrite()) {
        // this is not fatal, users may not care about enable/disable via 
        // solr request, file might be touched/deleted by an external system
        log.warn("Directory for configured healthcheck file is not writable by solr, PingRequestHandler will not be able to control enable/disable: {}",
                 healthcheck.getParentFile().getAbsolutePath());
      }

    }
    
  }
  
  /**
   * Returns true if the healthcheck flag-file is enabled but does not exist, 
   * otherwise (no file configured, or file configured and exists) 
   * returns false. 
   */
  public boolean isPingDisabled() {
    return (null != healthcheck && ! healthcheck.exists() );
  }

  @Override
  public void handleRequestBody(SolrQueryRequest req, SolrQueryResponse rsp) throws Exception 
  {
    
    SolrParams params = req.getParams();
    
    // in this case, we want to default distrib to false so
    // we only ping the single node
    Boolean distrib = params.getBool("distrib");
    if (distrib == null)   {
      ModifiableSolrParams mparams = new ModifiableSolrParams(params);
      mparams.set("distrib", false);
      req.setParams(mparams);
    }
    
    String actionParam = params.get("action");
    ACTIONS action = null;
    if (actionParam == null){
      action = ACTIONS.PING;
    }
    else {
      try {
        action = ACTIONS.valueOf(actionParam.toUpperCase(Locale.ROOT));
      }
      catch (IllegalArgumentException iae){
        throw new SolrException(SolrException.ErrorCode.BAD_REQUEST, 
        "Unknown action: " + actionParam);
      }
    }
    switch(action){
      case PING:
        if( isPingDisabled() ) {
          SolrException e = new SolrException(SolrException.ErrorCode.SERVICE_UNAVAILABLE, 
                                  "Service disabled");
          rsp.setException(e);
          return;
        }
        handlePing(req, rsp);
        break;
      case ENABLE:
        handleEnable(true);
        break;
      case DISABLE:
        handleEnable(false);
        break;
      case STATUS:
        if( healthcheck == null ){
          SolrException e = new SolrException
            (SolrException.ErrorCode.SERVICE_UNAVAILABLE, 
             "healthcheck not configured");
          rsp.setException(e);
        } else {
          rsp.add( "status", isPingDisabled() ? "disabled" : "enabled" );      
        }
    }
  }
  
  protected void handlePing(SolrQueryRequest req, SolrQueryResponse rsp) throws Exception
  {
    
    SolrParams params = req.getParams();
    SolrCore core = req.getCore();
    
    // Get the RequestHandler
    String qt = params.get( CommonParams.QT );//optional; you get the default otherwise    
    SolrRequestHandler handler = core.getRequestHandler( qt );
    if( handler == null ) {
      throw new SolrException(SolrException.ErrorCode.BAD_REQUEST, 
          "Unknown RequestHandler (qt): "+qt );
    }
    
    if( handler instanceof PingRequestHandler ) {
      // In case it's a query for shard, use default handler     
      if (params.getBool(ShardParams.IS_SHARD, false)) {
        handler = core.getRequestHandler( null );
        ModifiableSolrParams wparams = new ModifiableSolrParams(params);
        wparams.remove(CommonParams.QT);
        req.setParams(wparams);
      } else { 
        throw new SolrException(SolrException.ErrorCode.BAD_REQUEST, 
            "Cannot execute the PingRequestHandler recursively" );
      }
    }
    
    // Execute the ping query and catch any possible exception
    Throwable ex = null;
    
    // In case it's a query for shard, return the result from delegated handler for distributed query to merge result
    if (params.getBool(ShardParams.IS_SHARD, false)) {
      try {
        core.execute(handler, req, rsp );
        ex = rsp.getException(); 
      }
      catch( Exception e ) {
        ex = e;
      }
      // Send an error or return
      if( ex != null ) {
        throw new SolrException(SolrException.ErrorCode.SERVER_ERROR, 
            "Ping query caused exception: "+ex.getMessage(), ex );
      }
    } else {
      try {
        SolrQueryResponse pingrsp = new SolrQueryResponse();
        core.execute(handler, req, pingrsp );
        ex = pingrsp.getException(); 
        NamedList<Object> headers = rsp.getResponseHeader();
        if(headers != null) {
          headers.add("zkConnected", pingrsp.getResponseHeader().get("zkConnected"));
        }
        
      }
      catch( Exception e ) {
        ex = e;
      }
      
      // Send an error or an 'OK' message (response code will be 200)
      if( ex != null ) {
        throw new SolrException(SolrException.ErrorCode.SERVER_ERROR, 
            "Ping query caused exception: "+ex.getMessage(), ex );
      }
      
      rsp.add( "status", "OK" );     
    }   

  }
  
  protected void handleEnable(boolean enable) throws SolrException {
    if (healthcheck == null) {
      throw new SolrException(SolrException.ErrorCode.SERVICE_UNAVAILABLE, 
        "No healthcheck file defined.");
    }
    if ( enable ) {
      try {
        // write out when the file was created
        FileUtils.write(healthcheck, Instant.now().toString(), "UTF-8");
      } catch (IOException e) {
        throw new SolrException(SolrException.ErrorCode.SERVER_ERROR, 
                                "Unable to write healthcheck flag file", e);
      }
    } else {
      try {
        Files.deleteIfExists(healthcheck.toPath());
      } catch (Throwable cause) {
        throw new SolrException(SolrException.ErrorCode.NOT_FOUND,
                                "Did not successfully delete healthcheck file: "
                                +healthcheck.getAbsolutePath(), cause);
      }
    }
  }
  //////////////////////// SolrInfoMBeans methods //////////////////////

  @Override
  public String getDescription() {
    return "Reports application health to a load-balancer";
  }

  @Override
<<<<<<< HEAD
  public Boolean registerV2() {
    return Boolean.TRUE;
=======
  public Category getCategory() {
    return Category.ADMIN;
>>>>>>> ee5a3601
  }
}<|MERGE_RESOLUTION|>--- conflicted
+++ resolved
@@ -330,12 +330,12 @@
   }
 
   @Override
-<<<<<<< HEAD
   public Boolean registerV2() {
     return Boolean.TRUE;
-=======
+  }
+
+  @Override
   public Category getCategory() {
     return Category.ADMIN;
->>>>>>> ee5a3601
   }
 }