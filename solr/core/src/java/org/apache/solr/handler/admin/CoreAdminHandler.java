/*
 * Licensed to the Apache Software Foundation (ASF) under one or more
 * contributor license agreements.  See the NOTICE file distributed with
 * this work for additional information regarding copyright ownership.
 * The ASF licenses this file to You under the Apache License, Version 2.0
 * (the "License"); you may not use this file except in compliance with
 * the License.  You may obtain a copy of the License at
 *
 *     http://www.apache.org/licenses/LICENSE-2.0
 *
 * Unless required by applicable law or agreed to in writing, software
 * distributed under the License is distributed on an "AS IS" BASIS,
 * WITHOUT WARRANTIES OR CONDITIONS OF ANY KIND, either express or implied.
 * See the License for the specific language governing permissions and
 * limitations under the License.
 */
package org.apache.solr.handler.admin;

import java.io.File;
import java.lang.invoke.MethodHandles;
import java.util.Collection;
import java.util.Collections;
import java.util.HashMap;
import java.util.Iterator;
import java.util.LinkedHashMap;
import java.util.Locale;
import java.util.Map;
import java.util.concurrent.ExecutorService;

import com.google.common.collect.ImmutableMap;
import org.apache.commons.lang.StringUtils;
import org.apache.solr.cloud.CloudDescriptor;
import org.apache.solr.cloud.ZkController;
import org.apache.solr.common.SolrException;
import org.apache.solr.common.SolrException.ErrorCode;
import org.apache.solr.common.cloud.ZkStateReader;
import org.apache.solr.common.params.CommonAdminParams;
import org.apache.solr.common.params.CoreAdminParams;
import org.apache.solr.common.params.ModifiableSolrParams;
import org.apache.solr.common.params.SolrParams;
import org.apache.solr.common.util.ExecutorUtil;
import org.apache.solr.common.util.NamedList;
import org.apache.solr.core.CoreContainer;
import org.apache.solr.core.CoreDescriptor;
import org.apache.solr.handler.RequestHandlerBase;
import org.apache.solr.metrics.SolrMetricManager;
import org.apache.solr.request.SolrQueryRequest;
import org.apache.solr.response.SolrQueryResponse;
import org.apache.solr.security.AuthorizationContext;
import org.apache.solr.security.PermissionNameProvider;
import org.apache.solr.util.DefaultSolrThreadFactory;
<<<<<<< HEAD
import org.apache.solr.api.Api;
=======
import org.apache.solr.util.stats.MetricUtils;
>>>>>>> ee5a3601
import org.slf4j.Logger;
import org.slf4j.LoggerFactory;
import org.slf4j.MDC;

import static org.apache.solr.common.params.CoreAdminParams.ACTION;
import static org.apache.solr.common.params.CoreAdminParams.CoreAdminAction.STATUS;
import static org.apache.solr.security.PermissionNameProvider.Name.CORE_EDIT_PERM;
import static org.apache.solr.security.PermissionNameProvider.Name.CORE_READ_PERM;

/**
 *
 * @since solr 1.3
 */
public class CoreAdminHandler extends RequestHandlerBase implements PermissionNameProvider {
  private static final Logger log = LoggerFactory.getLogger(MethodHandles.lookup().lookupClass());
  protected final CoreContainer coreContainer;
  protected final Map<String, Map<String, TaskObject>> requestStatusMap;
  private final CoreAdminHandlerApi coreAdminHandlerApi;

  protected ExecutorService parallelExecutor = ExecutorUtil.newMDCAwareFixedThreadPool(50,
      new DefaultSolrThreadFactory("parallelCoreAdminExecutor"));

  protected static int MAX_TRACKED_REQUESTS = 100;
  public static String RUNNING = "running";
  public static String COMPLETED = "completed";
  public static String FAILED = "failed";
  public static String RESPONSE = "Response";
  public static String RESPONSE_STATUS = "STATUS";
  public static String RESPONSE_MESSAGE = "msg";

  public CoreAdminHandler() {
    super();
    // Unlike most request handlers, CoreContainer initialization 
    // should happen in the constructor...  
    this.coreContainer = null;
    HashMap<String, Map<String, TaskObject>> map = new HashMap<>(3, 1.0f);
    map.put(RUNNING, Collections.synchronizedMap(new LinkedHashMap<String, TaskObject>()));
    map.put(COMPLETED, Collections.synchronizedMap(new LinkedHashMap<String, TaskObject>()));
    map.put(FAILED, Collections.synchronizedMap(new LinkedHashMap<String, TaskObject>()));
    requestStatusMap = Collections.unmodifiableMap(map);
    coreAdminHandlerApi = new CoreAdminHandlerApi(this);
  }


  /**
   * Overloaded ctor to inject CoreContainer into the handler.
   *
   * @param coreContainer Core Container of the solr webapp installed.
   */
  public CoreAdminHandler(final CoreContainer coreContainer) {
    this.coreContainer = coreContainer;
    HashMap<String, Map<String, TaskObject>> map = new HashMap<>(3, 1.0f);
    map.put(RUNNING, Collections.synchronizedMap(new LinkedHashMap<String, TaskObject>()));
    map.put(COMPLETED, Collections.synchronizedMap(new LinkedHashMap<String, TaskObject>()));
    map.put(FAILED, Collections.synchronizedMap(new LinkedHashMap<String, TaskObject>()));
    requestStatusMap = Collections.unmodifiableMap(map);
    coreAdminHandlerApi = new CoreAdminHandlerApi(this);
  }


  @Override
  final public void init(NamedList args) {
    throw new SolrException(SolrException.ErrorCode.SERVER_ERROR,
            "CoreAdminHandler should not be configured in solrconf.xml\n" +
                    "it is a special Handler configured directly by the RequestDispatcher");
  }

  @Override
<<<<<<< HEAD
  public Boolean registerV2() {
    return Boolean.TRUE;
=======
  public void initializeMetrics(SolrMetricManager manager, String registryName, String scope) {
    super.initializeMetrics(manager, registryName, scope);
    parallelExecutor = MetricUtils.instrumentedExecutorService(parallelExecutor, manager.registry(registryName),
        SolrMetricManager.mkName("parallelCoreAdminExecutor", getCategory().name(),scope, "threadPool"));
>>>>>>> ee5a3601
  }

  /**
   * The instance of CoreContainer this handler handles. This should be the CoreContainer instance that created this
   * handler.
   *
   * @return a CoreContainer instance
   */
  public CoreContainer getCoreContainer() {
    return this.coreContainer;
  }

  @Override
  public void handleRequestBody(SolrQueryRequest req, SolrQueryResponse rsp) throws Exception {
    // Make sure the cores is enabled
    try {
      CoreContainer cores = getCoreContainer();
      if (cores == null) {
        throw new SolrException(ErrorCode.BAD_REQUEST,
                "Core container instance missing");
      }
      //boolean doPersist = false;
      final String taskId = req.getParams().get(CommonAdminParams.ASYNC);
      final TaskObject taskObject = new TaskObject(taskId);

      if(taskId != null) {
        // Put the tasks into the maps for tracking
        if (getRequestStatusMap(RUNNING).containsKey(taskId) || getRequestStatusMap(COMPLETED).containsKey(taskId) || getRequestStatusMap(FAILED).containsKey(taskId)) {
          throw new SolrException(ErrorCode.BAD_REQUEST,
              "Duplicate request with the same requestid found.");
        }

        addTask(RUNNING, taskObject);
      }

      // Pick the action
      CoreAdminOperation op = opMap.get(req.getParams().get(ACTION, STATUS.toString()).toLowerCase(Locale.ROOT));
      if (op == null) {
        handleCustomAction(req, rsp);
        return;
      }

      final CallInfo callInfo = new CallInfo(this, req, rsp, op);
      if (taskId == null) {
        callInfo.call();
      } else {
        try {
          MDC.put("CoreAdminHandler.asyncId", taskId);
          MDC.put("CoreAdminHandler.action", op.action.toString());
          parallelExecutor.execute(() -> {
            boolean exceptionCaught = false;
            try {
              callInfo.call();
              taskObject.setRspObject(callInfo.rsp);
            } catch (Exception e) {
              exceptionCaught = true;
              taskObject.setRspObjectFromException(e);
            } finally {
              removeTask("running", taskObject.taskId);
              if (exceptionCaught) {
                addTask("failed", taskObject, true);
              } else
                addTask("completed", taskObject, true);
            }
          });
        } finally {
          MDC.remove("CoreAdminHandler.asyncId");
          MDC.remove("CoreAdminHandler.action");
        }
      }
    } finally {
      rsp.setHttpCaching(false);

    }
  }

  /**
   * Handle Custom Action.
   * <p>
   * This method could be overridden by derived classes to handle custom actions. <br> By default - this method throws a
   * solr exception. Derived classes are free to write their derivation if necessary.
   */
  protected void handleCustomAction(SolrQueryRequest req, SolrQueryResponse rsp) {
    throw new SolrException(SolrException.ErrorCode.BAD_REQUEST, "Unsupported operation: " +
            req.getParams().get(ACTION));
  }

  public static ImmutableMap<String, String> paramToProp = ImmutableMap.<String, String>builder()
      .put(CoreAdminParams.CONFIG, CoreDescriptor.CORE_CONFIG)
      .put(CoreAdminParams.SCHEMA, CoreDescriptor.CORE_SCHEMA)
      .put(CoreAdminParams.DATA_DIR, CoreDescriptor.CORE_DATADIR)
      .put(CoreAdminParams.ULOG_DIR, CoreDescriptor.CORE_ULOGDIR)
      .put(CoreAdminParams.CONFIGSET, CoreDescriptor.CORE_CONFIGSET)
      .put(CoreAdminParams.LOAD_ON_STARTUP, CoreDescriptor.CORE_LOADONSTARTUP)
      .put(CoreAdminParams.TRANSIENT, CoreDescriptor.CORE_TRANSIENT)
      .put(CoreAdminParams.SHARD, CoreDescriptor.CORE_SHARD)
      .put(CoreAdminParams.COLLECTION, CoreDescriptor.CORE_COLLECTION)
      .put(CoreAdminParams.ROLES, CoreDescriptor.CORE_ROLES)
      .put(CoreAdminParams.CORE_NODE_NAME, CoreDescriptor.CORE_NODE_NAME)
      .put(ZkStateReader.NUM_SHARDS_PROP, CloudDescriptor.NUM_SHARDS)
      .build();

  protected static Map<String, String> buildCoreParams(SolrParams params) {

    Map<String, String> coreParams = new HashMap<>();

    // standard core create parameters
    for (String param : paramToProp.keySet()) {
      String value = params.get(param, null);
      if (StringUtils.isNotEmpty(value)) {
        coreParams.put(paramToProp.get(param), value);
      }
    }

    // extra properties
    Iterator<String> paramsIt = params.getParameterNamesIterator();
    while (paramsIt.hasNext()) {
      String param = paramsIt.next();
      if (param.startsWith(CoreAdminParams.PROPERTY_PREFIX)) {
        String propName = param.substring(CoreAdminParams.PROPERTY_PREFIX.length());
        String propValue = params.get(param);
        coreParams.put(propName, propValue);
      }
      if (param.startsWith(ZkController.COLLECTION_PARAM_PREFIX)) {
        coreParams.put(param, params.get(param));
      }
    }

    return coreParams;
  }



  protected static String normalizePath(String path) {
    if (path == null)
      return null;
    path = path.replace('/', File.separatorChar);
    path = path.replace('\\', File.separatorChar);
    return path;
  }

  public static ModifiableSolrParams params(String... params) {
    ModifiableSolrParams msp = new ModifiableSolrParams();
    for (int i=0; i<params.length; i+=2) {
      msp.add(params[i], params[i+1]);
    }
    return msp;
  }

  //////////////////////// SolrInfoMBeans methods //////////////////////

  @Override
  public String getDescription() {
    return "Manage Multiple Solr Cores";
  }

  @Override
  public Category getCategory() {
    return Category.ADMIN;
  }

  @Override
  public Name getPermissionName(AuthorizationContext ctx) {
    String action = ctx.getParams().get(CoreAdminParams.ACTION);
    if (action == null) return CORE_READ_PERM;
    CoreAdminParams.CoreAdminAction coreAction = CoreAdminParams.CoreAdminAction.get(action);
    if (coreAction == null) return CORE_READ_PERM;
    return coreAction.isRead ?
        CORE_READ_PERM :
        CORE_EDIT_PERM;
  }

  /**
   * Helper class to manage the tasks to be tracked.
   * This contains the taskId, request and the response (if available).
   */
  static class TaskObject {
    String taskId;
    String rspInfo;

    public TaskObject(String taskId) {
      this.taskId = taskId;
    }

    public String getRspObject() {
      return rspInfo;
    }

    public void setRspObject(SolrQueryResponse rspObject) {
      this.rspInfo = rspObject.getToLogAsString("TaskId: " + this.taskId);
    }

    public void setRspObjectFromException(Exception e) {
      this.rspInfo = e.getMessage();
    }
  }

  /**
   * Helper method to add a task to a tracking type.
   */
  void addTask(String type, TaskObject o, boolean limit) {
    synchronized (getRequestStatusMap(type)) {
      if(limit && getRequestStatusMap(type).size() == MAX_TRACKED_REQUESTS) {
        String key = getRequestStatusMap(type).entrySet().iterator().next().getKey();
        getRequestStatusMap(type).remove(key);
      }
      addTask(type, o);
    }
  }


 private void addTask(String type, TaskObject o) {
    synchronized (getRequestStatusMap(type)) {
      getRequestStatusMap(type).put(o.taskId, o);
    }
  }

  /**
   * Helper method to remove a task from a tracking map.
   */
  private void removeTask(String map, String taskId) {
    synchronized (getRequestStatusMap(map)) {
      getRequestStatusMap(map).remove(taskId);
    }
  }

  /**
   * Helper method to get a request status map given the name.
   */
  Map<String, TaskObject> getRequestStatusMap(String key) {
    return requestStatusMap.get(key);
  }

  /**
   * Method to ensure shutting down of the ThreadPool Executor.
   */
  public void shutdown() {
    if (parallelExecutor != null && !parallelExecutor.isShutdown())
      ExecutorUtil.shutdownAndAwaitTermination(parallelExecutor);
  }

  private static final Map<String, CoreAdminOperation> opMap = new HashMap<>();


  static class CallInfo {
    final CoreAdminHandler handler;
    final SolrQueryRequest req;
    final SolrQueryResponse rsp;
    final CoreAdminOperation op;

    CallInfo(CoreAdminHandler handler, SolrQueryRequest req, SolrQueryResponse rsp, CoreAdminOperation op) {
      this.handler = handler;
      this.req = req;
      this.rsp = rsp;
      this.op = op;
    }

    void call() throws Exception {
      op.execute(this);
    }

  }

  @Override
  public Collection<Api> getApis() {
    return coreAdminHandlerApi.getApis();
  }

  static {
    for (CoreAdminOperation op : CoreAdminOperation.values())
      opMap.put(op.action.toString().toLowerCase(Locale.ROOT), op);
  }
  /**
   * used by the INVOKE action of core admin handler
   */
  public interface Invocable {
    Map<String, Object> invoke(SolrQueryRequest req);
  }
  interface CoreAdminOp {
    void execute(CallInfo it) throws Exception;
  }
}<|MERGE_RESOLUTION|>--- conflicted
+++ resolved
@@ -49,11 +49,8 @@
 import org.apache.solr.security.AuthorizationContext;
 import org.apache.solr.security.PermissionNameProvider;
 import org.apache.solr.util.DefaultSolrThreadFactory;
-<<<<<<< HEAD
 import org.apache.solr.api.Api;
-=======
 import org.apache.solr.util.stats.MetricUtils;
->>>>>>> ee5a3601
 import org.slf4j.Logger;
 import org.slf4j.LoggerFactory;
 import org.slf4j.MDC;
@@ -73,7 +70,7 @@
   protected final Map<String, Map<String, TaskObject>> requestStatusMap;
   private final CoreAdminHandlerApi coreAdminHandlerApi;
 
-  protected ExecutorService parallelExecutor = ExecutorUtil.newMDCAwareFixedThreadPool(50,
+  protected final ExecutorService parallelExecutor = ExecutorUtil.newMDCAwareFixedThreadPool(50,
       new DefaultSolrThreadFactory("parallelCoreAdminExecutor"));
 
   protected static int MAX_TRACKED_REQUESTS = 100;
@@ -122,15 +119,15 @@
   }
 
   @Override
-<<<<<<< HEAD
   public Boolean registerV2() {
     return Boolean.TRUE;
-=======
+  }
+
+  @Override
   public void initializeMetrics(SolrMetricManager manager, String registryName, String scope) {
     super.initializeMetrics(manager, registryName, scope);
     parallelExecutor = MetricUtils.instrumentedExecutorService(parallelExecutor, manager.registry(registryName),
         SolrMetricManager.mkName("parallelCoreAdminExecutor", getCategory().name(),scope, "threadPool"));
->>>>>>> ee5a3601
   }
 
   /**
