/*
 * Licensed to the Apache Software Foundation (ASF) under one or more
 * contributor license agreements.  See the NOTICE file distributed with
 * this work for additional information regarding copyright ownership.
 * The ASF licenses this file to You under the Apache License, Version 2.0
 * (the "License"); you may not use this file except in compliance with
 * the License.  You may obtain a copy of the License at
 *
 *     http://www.apache.org/licenses/LICENSE-2.0
 *
 * Unless required by applicable law or agreed to in writing, software
 * distributed under the License is distributed on an "AS IS" BASIS,
 * WITHOUT WARRANTIES OR CONDITIONS OF ANY KIND, either express or implied.
 * See the License for the specific language governing permissions and
 * limitations under the License.
 */
package org.apache.solr.handler;

import java.io.IOException;
import java.io.Reader;
import java.lang.invoke.MethodHandles;
import java.util.ArrayList;
import java.util.Collection;
import java.util.Iterator;
import java.util.List;
import java.util.Map;
import java.util.regex.Pattern;

import org.apache.commons.io.IOUtils;
import org.apache.lucene.analysis.Analyzer;
import org.apache.lucene.document.Document;
import org.apache.lucene.index.ExitableDirectoryReader;
import org.apache.lucene.index.IndexReader;
import org.apache.lucene.index.Term;
import org.apache.lucene.queries.mlt.MoreLikeThis;
import org.apache.lucene.queries.mlt.MoreLikeThisParameters;
import org.apache.lucene.search.BooleanClause;
import org.apache.lucene.search.BooleanQuery;
import org.apache.lucene.search.BoostQuery;
import org.apache.lucene.search.Query;
import org.apache.lucene.search.TermQuery;
import org.apache.solr.common.SolrException;
import org.apache.solr.common.StringUtils;
import org.apache.solr.common.params.CommonParams;
import org.apache.solr.common.params.FacetParams;
import org.apache.solr.common.params.MoreLikeThisParams.TermStyle;
import org.apache.solr.common.params.MoreLikeThisParams;
import org.apache.solr.common.params.SolrParams;
import org.apache.solr.common.util.ContentStream;
import org.apache.solr.common.util.NamedList;
import org.apache.solr.handler.component.FacetComponent;
import org.apache.solr.request.SimpleFacets;
import org.apache.solr.request.SolrQueryRequest;
import org.apache.solr.response.SolrQueryResponse;
import org.apache.solr.schema.IndexSchema;
import org.apache.solr.schema.SchemaField;
import org.apache.solr.search.DocIterator;
import org.apache.solr.search.DocList;
import org.apache.solr.search.DocListAndSet;
import org.apache.solr.search.QParser;
import org.apache.solr.search.QParserPlugin;
import org.apache.solr.search.QueryParsing;
import org.apache.solr.search.ReturnFields;
import org.apache.solr.search.SolrIndexSearcher;
import org.apache.solr.search.SolrQueryTimeoutImpl;
import org.apache.solr.search.SolrReturnFields;
import org.apache.solr.search.SortSpec;
import org.apache.solr.search.SyntaxError;
import org.apache.solr.util.SolrPluginUtils;
import org.slf4j.Logger;
import org.slf4j.LoggerFactory;

/**
 * Solr MoreLikeThis --
 * 
 * Return similar documents either based on a single document or based on posted text.
 * 
 * @since solr 1.3
 */
public class MoreLikeThisHandler extends RequestHandlerBase  
{
  // Pattern is thread safe -- TODO? share this with general 'fl' param
  private static final Pattern splitList = Pattern.compile(",| ");

  private static final Logger log = LoggerFactory.getLogger(MethodHandles.lookup().lookupClass());
  
  @Override
  public void init(NamedList args) {
    super.init(args);
  }

  @Override
  public void handleRequestBody(SolrQueryRequest req, SolrQueryResponse rsp) throws Exception 
  {
    SolrParams params = req.getParams();

    long timeAllowed = (long)params.getInt( CommonParams.TIME_ALLOWED, -1 );
    if(timeAllowed > 0) {
      SolrQueryTimeoutImpl.set(timeAllowed);
    }
      try {

        // Set field flags
        ReturnFields returnFields = new SolrReturnFields(req);
        rsp.setReturnFields(returnFields);
        int flags = 0;
        if (returnFields.wantsScore()) {
          flags |= SolrIndexSearcher.GET_SCORES;
        }

        String defType = params.get(QueryParsing.DEFTYPE, QParserPlugin.DEFAULT_QTYPE);
        String q = params.get(CommonParams.Q);
        Query query = null;
        SortSpec sortSpec = null;
        List<Query> filters = null;

        try {
          if (q != null) {
            QParser parser = QParser.getParser(q, defType, req);
            query = parser.getQuery();
            sortSpec = parser.getSortSpec(true);
          }

          String[] fqs = req.getParams().getParams(CommonParams.FQ);
          if (fqs != null && fqs.length != 0) {
            filters = new ArrayList<>();
            for (String fq : fqs) {
              if (fq != null && fq.trim().length() != 0) {
                QParser fqp = QParser.getParser(fq, req);
                filters.add(fqp.getQuery());
              }
            }
          }
        } catch (SyntaxError e) {
          throw new SolrException(SolrException.ErrorCode.BAD_REQUEST, e);
        }

        SolrIndexSearcher searcher = req.getSearcher();

        MoreLikeThisHelper mltHelper = new MoreLikeThisHelper(params, searcher);

        // Hold on to the interesting terms if relevant
        TermStyle termStyle = TermStyle.get(params.get(MoreLikeThisParams.INTERESTING_TERMS));
        List<InterestingTerm> interesting = (termStyle == TermStyle.NONE)
            ? null : new ArrayList<>(mltHelper.mlt.getParameters().getMaxQueryTerms());

        DocListAndSet mltDocs = null;

        // Parse Required Params
        // This will either have a single Reader or valid query
        Reader reader = null;
        try {
          if (q == null || q.trim().length() < 1) {
            Iterable<ContentStream> streams = req.getContentStreams();
            if (streams != null) {
              Iterator<ContentStream> iter = streams.iterator();
              if (iter.hasNext()) {
                reader = iter.next().getReader();
              }
              if (iter.hasNext()) {
                throw new SolrException(SolrException.ErrorCode.BAD_REQUEST,
                    "MoreLikeThis does not support multiple ContentStreams");
              }
            }
          }

          int start = params.getInt(CommonParams.START, CommonParams.START_DEFAULT);
          int rows = params.getInt(CommonParams.ROWS, CommonParams.ROWS_DEFAULT);

          // Find documents MoreLikeThis - either with a reader or a query
          // --------------------------------------------------------------------------------
          if (reader != null) {
            mltDocs = mltHelper.getMoreLikeThis(reader, start, rows, filters,
                interesting, flags);
          } else if (q != null) {
            // Matching options
            boolean includeMatch = params.getBool(MoreLikeThisParams.MATCH_INCLUDE,
                true);
            int matchOffset = params.getInt(MoreLikeThisParams.MATCH_OFFSET, 0);
            // Find the base match
            DocList match = searcher.getDocList(query, null, null, matchOffset, 1,
                flags); // only get the first one...
            if (includeMatch) {
              rsp.add("match", match);
            }

            // This is an iterator, but we only handle the first match
            DocIterator iterator = match.iterator();
            if (iterator.hasNext()) {
              // do a MoreLikeThis query for each document in results
              int id = iterator.nextDoc();
              mltDocs = mltHelper.getMoreLikeThis(id, start, rows, filters, interesting,
                  flags);
            }
          } else {
            throw new SolrException(SolrException.ErrorCode.BAD_REQUEST,
                "MoreLikeThis requires either a query (?q=) or text to find similar documents.");
          }

        } finally {
          if (reader != null) {
            reader.close();
          }
        }

        if (mltDocs == null) {
          mltDocs = new DocListAndSet(); // avoid NPE
        }
        rsp.addResponse(mltDocs.docList);


        if (interesting != null) {
          if (termStyle == TermStyle.DETAILS) {
            NamedList<Float> it = new NamedList<>();
            for (InterestingTerm t : interesting) {
              it.add(t.term.toString(), t.boost);
            }
            rsp.add("interestingTerms", it);
          } else {
            List<String> it = new ArrayList<>(interesting.size());
            for (InterestingTerm t : interesting) {
              it.add(t.term.text());
            }
            rsp.add("interestingTerms", it);
          }
        }

        // maybe facet the results
        if (params.getBool(FacetParams.FACET, false)) {
          if (mltDocs.docSet == null) {
            rsp.add("facet_counts", null);
          } else {
            SimpleFacets f = new SimpleFacets(req, mltDocs.docSet, params);
            rsp.add("facet_counts", FacetComponent.getFacetCounts(f));
          }
        }
        boolean dbg = req.getParams().getBool(CommonParams.DEBUG_QUERY, false);

        boolean dbgQuery = false, dbgResults = false;
        if (dbg == false) {//if it's true, we are doing everything anyway.
          String[] dbgParams = req.getParams().getParams(CommonParams.DEBUG);
          if (dbgParams != null) {
            for (String dbgParam : dbgParams) {
              if (dbgParam.equals(CommonParams.QUERY)) {
                dbgQuery = true;
              } else if (dbgParam.equals(CommonParams.RESULTS)) {
                dbgResults = true;
              }
            }
          }
        } else {
          dbgQuery = true;
          dbgResults = true;
        }
        // TODO resolve duplicated code with DebugComponent.  Perhaps it should be added to doStandardDebug?
        if (dbg == true) {
          try {
            NamedList<Object> dbgInfo = SolrPluginUtils.doStandardDebug(req, q, mltHelper.getBoostedMLTQuery(), mltDocs.docList, dbgQuery, dbgResults);
            if (null != dbgInfo) {
              if (null != filters) {
                dbgInfo.add("filter_queries", req.getParams().getParams(CommonParams.FQ));
                List<String> fqs = new ArrayList<>(filters.size());
                for (Query fq : filters) {
                  fqs.add(QueryParsing.toString(fq, req.getSchema()));
                }
                dbgInfo.add("parsed_filter_queries", fqs);
              }
              rsp.add("debug", dbgInfo);
            }
          } catch (Exception e) {
            SolrException.log(log, "Exception during debug", e);
            rsp.add("exception_during_debug", SolrException.toStr(e));
          }
        }
      } catch (ExitableDirectoryReader.ExitingReaderException ex) {
        log.warn( "Query: " + req.getParamString() + "; " + ex.getMessage());
      } finally {
        SolrQueryTimeoutImpl.reset();
      }
  }
  
  public static class InterestingTerm
  {
    public Term term;
    public float boost;

  }
  
  /**
   * Helper class for MoreLikeThis that can be called from other request handlers
   */
  public static class MoreLikeThisHelper 
  { 
    final SolrIndexSearcher searcher;
    final MoreLikeThis mlt;
    final IndexReader reader;
    final SchemaField uniqueKeyField;
    final boolean needDocSet;
    Map<String,Float> boostFields;
    
    public MoreLikeThisHelper( SolrParams params, SolrIndexSearcher searcher )
    {
      this.searcher = searcher;
      this.reader = searcher.getIndexReader();
      this.uniqueKeyField = searcher.getSchema().getUniqueKeyField();
      this.needDocSet = params.getBool(FacetParams.FACET,false);
      
      SolrParams required = params.required();
      String[] fl = required.getParams(MoreLikeThisParams.SIMILARITY_FIELDS);
      List<String> list = new ArrayList<>();
      for (String f : fl) {
        if (!StringUtils.isEmpty(f))  {
          String[] strings = splitList.split(f);
          for (String string : strings) {
            if (!StringUtils.isEmpty(string)) {
              list.add(string);
            }
          }
        }
      }
      String[] fields = list.toArray(new String[list.size()]);
      if( fields.length < 1 ) {
        throw new SolrException( SolrException.ErrorCode.BAD_REQUEST, 
            "MoreLikeThis requires at least one similarity field: "+MoreLikeThisParams.SIMILARITY_FIELDS );
      }
      
      this.mlt = new MoreLikeThis( reader ); // TODO -- after LUCENE-896, we can use , searcher.getSimilarity() );
      MoreLikeThisParameters luceneMltParams = new MoreLikeThisParameters();
      mlt.setParameters(luceneMltParams);
      luceneMltParams.setFieldNames(fields);
      luceneMltParams.setAnalyzer( searcher.getSchema().getIndexAnalyzer() );
      
      // configurable params
<<<<<<< HEAD

      luceneMltParams.setMinTermFreq(       params.getInt(MoreLikeThisParams.MIN_TERM_FREQ,         MoreLikeThisParameters.DEFAULT_MIN_TERM_FREQ));
      luceneMltParams.setMinDocFreq(        params.getInt(MoreLikeThisParams.MIN_DOC_FREQ,          MoreLikeThisParameters.DEFAULT_MIN_DOC_FREQ));
      luceneMltParams.setMaxDocFreq(        params.getInt(MoreLikeThisParams.MAX_DOC_FREQ,          MoreLikeThisParameters.DEFAULT_MAX_DOC_FREQ));
      luceneMltParams.setMinWordLen(        params.getInt(MoreLikeThisParams.MIN_WORD_LEN,          MoreLikeThisParameters.DEFAULT_MIN_WORD_LENGTH));
      luceneMltParams.setMaxWordLen(        params.getInt(MoreLikeThisParams.MAX_WORD_LEN,          MoreLikeThisParameters.DEFAULT_MAX_WORD_LENGTH));
      luceneMltParams.setMaxQueryTerms(     params.getInt(MoreLikeThisParams.MAX_QUERY_TERMS,       MoreLikeThisParameters.DEFAULT_MAX_QUERY_TERMS));
      luceneMltParams.setMaxNumTokensParsed(params.getInt(MoreLikeThisParams.MAX_NUM_TOKENS_PARSED, MoreLikeThisParameters.DEFAULT_MAX_NUM_TOKENS_PARSED));
      luceneMltParams.enableBoost(            params.getBool(MoreLikeThisParams.BOOST, false ) );
      luceneMltParams.setFieldToQueryTimeBoostFactor(boostFields);
=======
      
      mlt.setMinTermFreq(       params.getInt(MoreLikeThisParams.MIN_TERM_FREQ,         MoreLikeThis.DEFAULT_MIN_TERM_FREQ));
      mlt.setMinDocFreq(        params.getInt(MoreLikeThisParams.MIN_DOC_FREQ,          MoreLikeThis.DEFAULT_MIN_DOC_FREQ));
      mlt.setMaxDocFreq(        params.getInt(MoreLikeThisParams.MAX_DOC_FREQ,          MoreLikeThis.DEFAULT_MAX_DOC_FREQ));
      mlt.setMinWordLen(        params.getInt(MoreLikeThisParams.MIN_WORD_LEN,          MoreLikeThis.DEFAULT_MIN_WORD_LENGTH));
      mlt.setMaxWordLen(        params.getInt(MoreLikeThisParams.MAX_WORD_LEN,          MoreLikeThis.DEFAULT_MAX_WORD_LENGTH));
      mlt.setMaxQueryTerms(     params.getInt(MoreLikeThisParams.MAX_QUERY_TERMS,       MoreLikeThis.DEFAULT_MAX_QUERY_TERMS));
      mlt.setMaxNumTokensParsed(params.getInt(MoreLikeThisParams.MAX_NUM_TOKENS_PARSED, MoreLikeThis.DEFAULT_MAX_NUM_TOKENS_PARSED));
      mlt.setBoost(            params.getBool(MoreLikeThisParams.BOOST, false ) );
      
      // There is no default for maxDocFreqPct. Also, it's a bit oddly expressed as an integer value 
      // (percentage of the collection's documents count). We keep Lucene's convention here. 
      if (params.getInt(MoreLikeThisParams.MAX_DOC_FREQ_PCT) != null) {
        mlt.setMaxDocFreqPct(params.getInt(MoreLikeThisParams.MAX_DOC_FREQ_PCT));
      }

      boostFields = SolrPluginUtils.parseFieldBoosts(params.getParams(MoreLikeThisParams.QF));
>>>>>>> e8dfccca
    }

    private Query boostedMLTQuery;
    private BooleanQuery realMLTQuery;
    
    public Query getBoostedMLTQuery(){
      return boostedMLTQuery;
    }
    
    public Query getRealMLTQuery(){
      return realMLTQuery;
    }
    
    public DocListAndSet getMoreLikeThis( int id, int start, int rows, List<Query> filters, List<InterestingTerm> terms, int flags ) throws IOException
    {
      Document doc = reader.document(id);
      boostedMLTQuery = mlt.like(id);
      if( terms != null ) {
        fillInterestingTermsFromMLTQuery( boostedMLTQuery, terms );
      }

      // exclude current document from results
      BooleanQuery.Builder realMLTQuery = new BooleanQuery.Builder();
      realMLTQuery.add(boostedMLTQuery, BooleanClause.Occur.MUST);
      realMLTQuery.add(
          new TermQuery(new Term(uniqueKeyField.getName(), uniqueKeyField.getType().storedToIndexed(doc.getField(uniqueKeyField.getName())))), 
            BooleanClause.Occur.MUST_NOT);
      this.realMLTQuery = realMLTQuery.build();
      
      DocListAndSet results = new DocListAndSet();
      if (this.needDocSet) {
        results = searcher.getDocListAndSet(this.realMLTQuery, filters, null, start, rows, flags);
      } else {
        results.docList = searcher.getDocList(this.realMLTQuery, filters, null, start, rows, flags);
      }
      return results;
    }

    public DocListAndSet getMoreLikeThis( Reader reader, int start, int rows, List<Query> filters, List<InterestingTerm> terms, int flags ) throws IOException
    {
      BooleanQuery.Builder boostedMLTQueryBuilder = new BooleanQuery.Builder();
      String content = IOUtils.toString(reader);
      for(String fieldName : mlt.getParameters().getFieldNames()){
        Analyzer fieldQueryAnalyzer = searcher.getSchema().getField(fieldName).getType().getQueryAnalyzer();
        mlt.getParameters().setAnalyzer(fieldQueryAnalyzer);
        Query partialMltQuery = mlt.like(fieldName,content);
        if( terms != null ) {
          fillInterestingTermsFromMLTQuery( partialMltQuery, terms );
        }
        boostedMLTQueryBuilder.add(partialMltQuery,BooleanClause.Occur.SHOULD);
      }

      DocListAndSet results = new DocListAndSet();
      boostedMLTQuery = boostedMLTQueryBuilder.build();
      if (this.needDocSet) {
        results = searcher.getDocListAndSet( boostedMLTQuery, filters, null, start, rows, flags);
      } else {
        results.docList = searcher.getDocList( boostedMLTQuery, filters, null, start, rows, flags);
      }
      return results;
    }

    public NamedList<BooleanQuery> getMoreLikeTheseQuery(DocList docs)
        throws IOException {
      IndexSchema schema = searcher.getSchema();
      NamedList<BooleanQuery> result = new NamedList<>();
      DocIterator iterator = docs.iterator();
      while (iterator.hasNext()) {
        int id = iterator.nextDoc();
        String uniqueId = schema.printableUniqueKey(reader.document(id));

        BooleanQuery mltquery = (BooleanQuery) mlt.like(id);
        if (mltquery.clauses().size() == 0) {
          return result;
        }
        
        // exclude current document from results
        BooleanQuery.Builder mltQuery = new BooleanQuery.Builder();
        mltQuery.add(mltquery, BooleanClause.Occur.MUST);
        
        mltQuery.add(
            new TermQuery(new Term(uniqueKeyField.getName(), uniqueId)), BooleanClause.Occur.MUST_NOT);
        result.add(uniqueId, mltQuery.build());
      }

      return result;
    }
    
    private void fillInterestingTermsFromMLTQuery( Query query, List<InterestingTerm> terms )
    { 
      Collection<BooleanClause> clauses = ((BooleanQuery)query).clauses();
      for( BooleanClause o : clauses ) {
        Query q = o.getQuery();
        float boost = 1f;
        if (q instanceof BoostQuery) {
          BoostQuery bq = (BoostQuery) q;
          q = bq.getQuery();
          boost = bq.getBoost();
        }
        InterestingTerm it = new InterestingTerm();
        it.boost = boost;
        it.term = ((TermQuery) q).getTerm();
        terms.add( it );
      } 
      // alternatively we could use
      // mltquery.extractTerms( terms );
    }
    
    public MoreLikeThis getMoreLikeThis()
    {
      return mlt;
    }
  }
  
  
  //////////////////////// SolrInfoMBeans methods //////////////////////

  @Override
  public String getDescription() {
    return "Solr MoreLikeThis";
  }
}<|MERGE_RESOLUTION|>--- conflicted
+++ resolved
@@ -331,7 +331,6 @@
       luceneMltParams.setAnalyzer( searcher.getSchema().getIndexAnalyzer() );
       
       // configurable params
-<<<<<<< HEAD
 
       luceneMltParams.setMinTermFreq(       params.getInt(MoreLikeThisParams.MIN_TERM_FREQ,         MoreLikeThisParameters.DEFAULT_MIN_TERM_FREQ));
       luceneMltParams.setMinDocFreq(        params.getInt(MoreLikeThisParams.MIN_DOC_FREQ,          MoreLikeThisParameters.DEFAULT_MIN_DOC_FREQ));
@@ -342,30 +341,11 @@
       luceneMltParams.setMaxNumTokensParsed(params.getInt(MoreLikeThisParams.MAX_NUM_TOKENS_PARSED, MoreLikeThisParameters.DEFAULT_MAX_NUM_TOKENS_PARSED));
       luceneMltParams.enableBoost(            params.getBool(MoreLikeThisParams.BOOST, false ) );
       luceneMltParams.setFieldToQueryTimeBoostFactor(boostFields);
-=======
-      
-      mlt.setMinTermFreq(       params.getInt(MoreLikeThisParams.MIN_TERM_FREQ,         MoreLikeThis.DEFAULT_MIN_TERM_FREQ));
-      mlt.setMinDocFreq(        params.getInt(MoreLikeThisParams.MIN_DOC_FREQ,          MoreLikeThis.DEFAULT_MIN_DOC_FREQ));
-      mlt.setMaxDocFreq(        params.getInt(MoreLikeThisParams.MAX_DOC_FREQ,          MoreLikeThis.DEFAULT_MAX_DOC_FREQ));
-      mlt.setMinWordLen(        params.getInt(MoreLikeThisParams.MIN_WORD_LEN,          MoreLikeThis.DEFAULT_MIN_WORD_LENGTH));
-      mlt.setMaxWordLen(        params.getInt(MoreLikeThisParams.MAX_WORD_LEN,          MoreLikeThis.DEFAULT_MAX_WORD_LENGTH));
-      mlt.setMaxQueryTerms(     params.getInt(MoreLikeThisParams.MAX_QUERY_TERMS,       MoreLikeThis.DEFAULT_MAX_QUERY_TERMS));
-      mlt.setMaxNumTokensParsed(params.getInt(MoreLikeThisParams.MAX_NUM_TOKENS_PARSED, MoreLikeThis.DEFAULT_MAX_NUM_TOKENS_PARSED));
-      mlt.setBoost(            params.getBool(MoreLikeThisParams.BOOST, false ) );
-      
-      // There is no default for maxDocFreqPct. Also, it's a bit oddly expressed as an integer value 
-      // (percentage of the collection's documents count). We keep Lucene's convention here. 
-      if (params.getInt(MoreLikeThisParams.MAX_DOC_FREQ_PCT) != null) {
-        mlt.setMaxDocFreqPct(params.getInt(MoreLikeThisParams.MAX_DOC_FREQ_PCT));
-      }
-
-      boostFields = SolrPluginUtils.parseFieldBoosts(params.getParams(MoreLikeThisParams.QF));
->>>>>>> e8dfccca
     }
 
     private Query boostedMLTQuery;
     private BooleanQuery realMLTQuery;
-    
+
     public Query getBoostedMLTQuery(){
       return boostedMLTQuery;
     }
@@ -373,7 +353,7 @@
     public Query getRealMLTQuery(){
       return realMLTQuery;
     }
-    
+
     public DocListAndSet getMoreLikeThis( int id, int start, int rows, List<Query> filters, List<InterestingTerm> terms, int flags ) throws IOException
     {
       Document doc = reader.document(id);
