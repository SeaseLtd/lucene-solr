/*
 * Licensed to the Apache Software Foundation (ASF) under one or more
 * contributor license agreements.  See the NOTICE file distributed with
 * this work for additional information regarding copyright ownership.
 * The ASF licenses this file to You under the Apache License, Version 2.0
 * (the "License"); you may not use this file except in compliance with
 * the License.  You may obtain a copy of the License at
 *
 *     http://www.apache.org/licenses/LICENSE-2.0
 *
 * Unless required by applicable law or agreed to in writing, software
 * distributed under the License is distributed on an "AS IS" BASIS,
 * WITHOUT WARRANTIES OR CONDITIONS OF ANY KIND, either express or implied.
 * See the License for the specific language governing permissions and
 * limitations under the License.
 */
package org.apache.solr.core;

import org.apache.solr.SolrTestCaseJ4;
import org.apache.solr.common.SolrException;
import org.apache.solr.common.util.ExecutorUtil;
import org.apache.solr.handler.ReplicationHandler;
import org.apache.solr.handler.RequestHandlerBase;
import org.apache.solr.handler.component.QueryComponent;
import org.apache.solr.handler.component.SpellCheckComponent;
import org.apache.solr.request.SolrQueryRequest;
import org.apache.solr.request.SolrRequestHandler;
import org.apache.solr.response.SolrQueryResponse;
import org.apache.solr.search.SolrIndexSearcher;
import org.apache.solr.util.DefaultSolrThreadFactory;
import org.apache.solr.util.RefCounted;
import org.apache.solr.util.plugin.SolrCoreAware;
import org.junit.Test;

import java.util.ArrayList;
import java.util.HashMap;
import java.util.List;
import java.util.Map;
import java.util.concurrent.Callable;
import java.util.concurrent.ExecutorService;
import java.util.concurrent.Future;
import java.util.concurrent.TimeUnit;

public class SolrCoreTest extends SolrTestCaseJ4 {
  private static final String COLLECTION1 = "collection1";
  
  @Override
  public void setUp() throws Exception {
    super.setUp();
    initCore("solrconfig.xml", "schema.xml");
  }

  @Override
  public void tearDown() throws Exception {
    deleteCore();
    super.tearDown();
  }

  @Test
  public void testRequestHandlerRegistry() {
    SolrCore core = h.getCore();

    EmptyRequestHandler handler1 = new EmptyRequestHandler();
    EmptyRequestHandler handler2 = new EmptyRequestHandler();

    String path = "/this/is A path /that won't be registered!";
    SolrRequestHandler old = core.registerRequestHandler( path, handler1 );
    assertNull( old ); // should not be anything...
    assertEquals( core.getRequestHandlers().get( path ), handler1 );
    old = core.registerRequestHandler( path, handler2 );
    assertEquals( old, handler1 ); // should pop out the old one
    assertEquals( core.getRequestHandlers().get( path ), handler2 );
  }

  @Test
  public void testImplicitPlugins() {
    final SolrCore core = h.getCore();
    final List<PluginInfo> implicitHandlers = core.getImplicitHandlers();

    final Map<String,String> pathToClassMap = new HashMap<>(implicitHandlers.size());
    for (PluginInfo implicitHandler : implicitHandlers) {
      assertEquals("wrong type for "+implicitHandler.toString(),
          SolrRequestHandler.TYPE, implicitHandler.type);
      pathToClassMap.put(implicitHandler.name, implicitHandler.className);
    }

    int ihCount = 0;
    {
      ++ihCount; assertEquals(pathToClassMap.get("/admin/file"), "solr.ShowFileRequestHandler");
      ++ihCount; assertEquals(pathToClassMap.get("/admin/logging"), "solr.LoggingHandler");
      ++ihCount; assertEquals(pathToClassMap.get("/admin/luke"), "solr.LukeRequestHandler");
      ++ihCount; assertEquals(pathToClassMap.get("/admin/mbeans"), "solr.SolrInfoMBeanHandler");
      ++ihCount; assertEquals(pathToClassMap.get("/admin/ping"), "solr.PingRequestHandler");
      ++ihCount; assertEquals(pathToClassMap.get("/admin/plugins"), "solr.PluginInfoHandler");
      ++ihCount; assertEquals(pathToClassMap.get("/admin/properties"), "solr.PropertiesRequestHandler");
      ++ihCount; assertEquals(pathToClassMap.get("/admin/segments"), "solr.SegmentsInfoRequestHandler");
      ++ihCount; assertEquals(pathToClassMap.get("/admin/system"), "solr.SystemInfoHandler");
      ++ihCount; assertEquals(pathToClassMap.get("/admin/threads"), "solr.ThreadDumpHandler");
      ++ihCount; assertEquals(pathToClassMap.get("/config"), "solr.SolrConfigHandler");
      ++ihCount; assertEquals(pathToClassMap.get("/export"), "solr.SearchHandler");
      ++ihCount; assertEquals(pathToClassMap.get("/terms"), "solr.SearchHandler");
      ++ihCount; assertEquals(pathToClassMap.get("/get"), "solr.RealTimeGetHandler");
      ++ihCount; assertEquals(pathToClassMap.get(ReplicationHandler.PATH), "solr.ReplicationHandler");
      ++ihCount; assertEquals(pathToClassMap.get("/schema"), "solr.SchemaHandler");
      ++ihCount; assertEquals(pathToClassMap.get("/sql"), "solr.SQLHandler");
      ++ihCount; assertEquals(pathToClassMap.get("/stream"), "solr.StreamHandler");
      ++ihCount; assertEquals(pathToClassMap.get("/graph"), "solr.GraphHandler");
      ++ihCount; assertEquals(pathToClassMap.get("/update"), "solr.UpdateRequestHandler");
      ++ihCount; assertEquals(pathToClassMap.get("/update/csv"), "solr.UpdateRequestHandler");
      ++ihCount; assertEquals(pathToClassMap.get("/update/json"), "solr.UpdateRequestHandler");
      ++ihCount; assertEquals(pathToClassMap.get("/update/json/docs"), "solr.UpdateRequestHandler");
<<<<<<< HEAD
      ++ihCount; assertEquals(pathToClassMap.get("update"), "solr.UpdateRequestHandlerApi");
=======
      ++ihCount; assertEquals(pathToClassMap.get("/analysis/document"), "solr.DocumentAnalysisRequestHandler");
      ++ihCount; assertEquals(pathToClassMap.get("/analysis/field"), "solr.FieldAnalysisRequestHandler");
      ++ihCount; assertEquals(pathToClassMap.get("/debug/dump"), "solr.DumpRequestHandler");
>>>>>>> be772dbd
    }
    assertEquals("wrong number of implicit handlers", ihCount, implicitHandlers.size());
  }

  @Test
  public void testClose() throws Exception {
    final CoreContainer cores = h.getCoreContainer();
    SolrCore core = cores.getCore(SolrTestCaseJ4.DEFAULT_TEST_CORENAME);

    ClosingRequestHandler handler1 = new ClosingRequestHandler();
    handler1.inform( core );

    String path = "/this/is A path /that won't be registered 2!!!!!!!!!!!";
    SolrRequestHandler old = core.registerRequestHandler( path, handler1 );
    assertNull( old ); // should not be anything...
    assertEquals( core.getRequestHandlers().get( path ), handler1 );
    core.close();
    cores.shutdown();
    assertTrue("Handler not closed", handler1.closed == true);
  }
  
  @Test
  public void testRefCount() throws Exception {
    SolrCore core = h.getCore();
    assertTrue("Refcount != 1", core.getOpenCount() == 1);
    
    final CoreContainer cores = h.getCoreContainer();
    SolrCore c1 = cores.getCore(SolrTestCaseJ4.DEFAULT_TEST_CORENAME);
    assertTrue("Refcount != 2", core.getOpenCount() == 2);

    ClosingRequestHandler handler1 = new ClosingRequestHandler();
    handler1.inform( core );

    String path = "/this/is A path /that won't be registered!";
    SolrRequestHandler old = core.registerRequestHandler( path, handler1 );
    assertNull( old ); // should not be anything...
    assertEquals( core.getRequestHandlers().get( path ), handler1 );
   
    SolrCore c2 = cores.getCore(SolrTestCaseJ4.DEFAULT_TEST_CORENAME);
    c1.close();
    assertTrue("Refcount < 1", core.getOpenCount() >= 1);
    assertTrue("Handler is closed", handler1.closed == false);
    
    c1 = cores.getCore(SolrTestCaseJ4.DEFAULT_TEST_CORENAME);
    assertTrue("Refcount < 2", core.getOpenCount() >= 2);
    assertTrue("Handler is closed", handler1.closed == false);
    
    c2.close();
    assertTrue("Refcount < 1", core.getOpenCount() >= 1);
    assertTrue("Handler is closed", handler1.closed == false);

    c1.close();
    cores.shutdown();
    assertTrue("Refcount != 0", core.getOpenCount() == 0);
    assertTrue("Handler not closed", core.isClosed() && handler1.closed == true);
  }
    

  @Test
  public void testRefCountMT() throws Exception {
    SolrCore core = h.getCore();
    assertTrue("Refcount != 1", core.getOpenCount() == 1);

    final ClosingRequestHandler handler1 = new ClosingRequestHandler();
    handler1.inform(core);
    String path = "/this/is A path /that won't be registered!";
    SolrRequestHandler old = core.registerRequestHandler(path, handler1);
    assertNull(old); // should not be anything...
    assertEquals(core.getRequestHandlers().get(path), handler1);

    final int LOOP = 100;
    final int MT = 16;
    ExecutorService service = ExecutorUtil.newMDCAwareFixedThreadPool(MT, new DefaultSolrThreadFactory("refCountMT"));
    List<Callable<Integer>> callees = new ArrayList<>(MT);
    final CoreContainer cores = h.getCoreContainer();
    for (int i = 0; i < MT; ++i) {
      Callable<Integer> call = new Callable<Integer>() {
        void yield(int n) {
          try {
            Thread.sleep(0, (n % 13 + 1) * 10);
          } catch (InterruptedException xint) {
          }
        }
        
        @Override
        public Integer call() {
          SolrCore core = null;
          int r = 0;
          try {
            for (int l = 0; l < LOOP; ++l) {
              r += 1;
              core = cores.getCore(SolrTestCaseJ4.DEFAULT_TEST_CORENAME);
              // sprinkle concurrency hinting...
              yield(l);
              assertTrue("Refcount < 1", core.getOpenCount() >= 1);              
              yield(l);
              assertTrue("Refcount > 17", core.getOpenCount() <= 17);             
              yield(l);
              assertTrue("Handler is closed", handler1.closed == false);
              yield(l);
              core.close();
              core = null;
              yield(l);
            }
            return r;
          } finally {
            if (core != null)
              core.close();
          }
        }
      };
      callees.add(call);
    }

    List<Future<Integer>> results = service.invokeAll(callees);
    for (Future<Integer> result : results) {
      assertTrue("loop=" + result.get() +" < " + LOOP, result.get() >= LOOP);
    }
    
    cores.shutdown();
    assertTrue("Refcount != 0", core.getOpenCount() == 0);
    assertTrue("Handler not closed", core.isClosed() && handler1.closed == true);
    
    service.shutdown();
    assertTrue("Running for too long...", service.awaitTermination(60, TimeUnit.SECONDS));
  }

  @Test
  public void testInfoRegistry() throws Exception {
    //TEst that SolrInfoMBeans are registered, including SearchComponents
    SolrCore core = h.getCore();

    Map<String, SolrInfoMBean> infoRegistry = core.getInfoRegistry();
    assertTrue("infoRegistry Size: " + infoRegistry.size() + " is not greater than: " + 0, infoRegistry.size() > 0);
    //try out some that we know are in the config
    SolrInfoMBean bean = infoRegistry.get(SpellCheckComponent.COMPONENT_NAME);
    assertNotNull("bean not registered", bean);
    //try a default one
    bean = infoRegistry.get(QueryComponent.COMPONENT_NAME);
    assertNotNull("bean not registered", bean);
    //try a Req Handler, which are stored by name, not clas
    bean = infoRegistry.get("standard");
    assertNotNull("bean not registered", bean);
  }

  @Test
  public void testConfiguration() throws Exception {
    assertEquals("wrong config for slowQueryThresholdMillis", 2000, solrConfig.slowQueryThresholdMillis);
    assertEquals("wrong config for maxBooleanClauses", 1024, solrConfig.booleanQueryMaxClauseCount);
    assertEquals("wrong config for enableLazyFieldLoading", true, solrConfig.enableLazyFieldLoading);
    assertEquals("wrong config for queryResultWindowSize", 10, solrConfig.queryResultWindowSize);
  }

  /**
   * Test that's meant to be run with many iterations to expose a leak of SolrIndexSearcher when a core is closed
   * due to a reload. Without the fix, this test fails with most iters=1000 runs.
   */
  @Test
  public void testReloadLeak() throws Exception {
    final ExecutorService executor =
        ExecutorUtil.newMDCAwareFixedThreadPool(1, new DefaultSolrThreadFactory("testReloadLeak"));

    // Continuously open new searcher while core is not closed, and reload core to try to reproduce searcher leak.
    // While in practice we never continuously open new searchers, this is trying to make up for the fact that opening
    // a searcher in this empty core is very fast by opening new searchers continuously to increase the likelihood
    // for race.
    SolrCore core = h.getCore();
    assertTrue("Refcount != 1", core.getOpenCount() == 1);
    executor.execute(new NewSearcherRunnable(core));

    // Since we called getCore() vs getCoreInc() and don't own a refCount, the container should decRef the core
    // and close it when we call reload.
    h.reload();

    executor.shutdown();
    executor.awaitTermination(1, TimeUnit.MINUTES);

    // Check that all cores are closed and no searcher references are leaked.
    assertTrue("SolrCore " + core + " is not closed", core.isClosed());
    assertTrue(core.areAllSearcherReferencesEmpty());
  }

  private static class NewSearcherRunnable implements Runnable {
    private final SolrCore core;

    NewSearcherRunnable(SolrCore core) {
      this.core = core;
    }

    @Override
    public void run() {
      while (!core.isClosed()) {
        try {
          RefCounted<SolrIndexSearcher> newSearcher = null;
          try {
            newSearcher = core.openNewSearcher(true, true);
          } finally {
            if (newSearcher != null) {
              newSearcher.decref();
            }
          }
        } catch (SolrException e) {
          if (!core.isClosed()) {
            throw e;
          }
        }
      }
    }
  }

}



class ClosingRequestHandler extends EmptyRequestHandler implements SolrCoreAware {
  boolean closed = false;

  @Override
  public void inform(SolrCore core) {
    core.addCloseHook( new CloseHook() {
      @Override
      public void preClose(SolrCore core) {
        closed = true;
      }

      @Override
      public void postClose(SolrCore core) {}
    });
  }
}

/**
 * An empty handler for testing
 */
class EmptyRequestHandler extends RequestHandlerBase
{
  @Override
  public void handleRequestBody(SolrQueryRequest req, SolrQueryResponse rsp) throws Exception {
    // nothing!
  }

  @Override public String getDescription() { return null; }
}<|MERGE_RESOLUTION|>--- conflicted
+++ resolved
@@ -109,13 +109,10 @@
       ++ihCount; assertEquals(pathToClassMap.get("/update/csv"), "solr.UpdateRequestHandler");
       ++ihCount; assertEquals(pathToClassMap.get("/update/json"), "solr.UpdateRequestHandler");
       ++ihCount; assertEquals(pathToClassMap.get("/update/json/docs"), "solr.UpdateRequestHandler");
-<<<<<<< HEAD
-      ++ihCount; assertEquals(pathToClassMap.get("update"), "solr.UpdateRequestHandlerApi");
-=======
       ++ihCount; assertEquals(pathToClassMap.get("/analysis/document"), "solr.DocumentAnalysisRequestHandler");
       ++ihCount; assertEquals(pathToClassMap.get("/analysis/field"), "solr.FieldAnalysisRequestHandler");
       ++ihCount; assertEquals(pathToClassMap.get("/debug/dump"), "solr.DumpRequestHandler");
->>>>>>> be772dbd
+      ++ihCount; assertEquals(pathToClassMap.get("update"), "solr.UpdateRequestHandlerApi");
     }
     assertEquals("wrong number of implicit handlers", ihCount, implicitHandlers.size());
   }
